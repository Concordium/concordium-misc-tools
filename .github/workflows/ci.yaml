--- conflicted
+++ resolved
@@ -26,11 +26,8 @@
         crates:
           - node-liveness-checker/Cargo.toml
           - wallet-proxy-load-simulator/Cargo.toml
-<<<<<<< HEAD
+          - state-compare/Cargo.toml
           - genesis-creator/Cargo.toml
-=======
-          - state-compare/Cargo.toml
->>>>>>> 59e11d73
     steps:
       - name: Checkout
         uses: actions/checkout@v2
