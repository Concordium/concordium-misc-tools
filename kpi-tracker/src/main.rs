--- conflicted
+++ resolved
@@ -266,49 +266,20 @@
             let affected_accounts: Vec<TransactionAccountRelation> = block_item
                 .affected_addresses()
                 .into_iter()
-<<<<<<< HEAD
-                .map(|address| {
-                    TransactionAccountRelation(
-                        CanonicalAccountAddress::from(address),
-                        block_item.hash,
-                    )
-=======
                 .map(|address| TransactionAccountRelation {
                     account:     CanonicalAccountAddress::from(address),
                     transaction: block_item.hash,
->>>>>>> 24e3b21d
                 })
                 .collect();
 
             let affected_contracts: Vec<TransactionContractRelation> = block_item
                 .affected_contracts()
                 .into_iter()
-<<<<<<< HEAD
-                .map(|address| TransactionContractRelation(address, block_item.hash))
-                .collect();
-
-            log::debug!(
-                "TRANSACTION: {}\n{:?}\n{}\n{}",
-                block_item.hash,
-                details,
-                &affected_accounts
-                    .iter()
-                    .map(|account_relation| format!("{:?}", account_relation))
-                    .collect::<Vec<_>>()
-                    .join("\n"),
-                &affected_contracts
-                    .iter()
-                    .map(|contract_relation| format!("{:?}", contract_relation))
-                    .collect::<Vec<_>>()
-                    .join("\n")
-            );
-=======
                 .map(|contract| TransactionContractRelation {
                     contract,
                     transaction: block_item.hash,
                 })
                 .collect();
->>>>>>> 24e3b21d
 
             let event = BlockEvent::AccountTransaction(
                 block_item.hash,
@@ -764,11 +735,7 @@
         from_height.height
     };
 
-<<<<<<< HEAD
-    for _ in start_height..blocks_to_process {
-=======
-    for height in from_height.height + 1..blocks_to_process {
->>>>>>> 24e3b21d
+    for height in start_height..blocks_to_process {
         if let Some(block) = blocks_stream.next().await {
             process_block(&mut node, block.block_hash, db).await?;
             log::info!("Processed block ({}): {}", height, block.block_hash);
