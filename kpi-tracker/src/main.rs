use core::fmt;
use std::collections::{BTreeMap, BTreeSet, HashMap, HashSet};

use anyhow::{anyhow, Context};
use chrono::{DateTime, Utc};
use clap::Parser;
use concordium_rust_sdk::{
    id::types::AccountCredentialWithoutProofs,
    smart_contracts::common::{AccountAddress, Amount, ACCOUNT_ADDRESS_SIZE},
    types::{
        hashes::{BlockHash, TransactionHash},
        smart_contracts::ModuleRef,
        AbsoluteBlockHeight, AccountCreationDetails, AccountTransactionDetails,
        AccountTransactionEffects, BlockItemSummary,
        BlockItemSummaryDetails::{AccountCreation, AccountTransaction},
        ContractAddress, CredentialType, TransactionType,
    },
    v2::{AccountIdentifier, Client, Endpoint},
};
use futures::{self, future, Stream, StreamExt, TryStreamExt};

#[derive(Debug, Parser)]
struct Args {
    /// The node used for querying
    #[arg(
        long = "node",
        help = "The endpoint is expected to point to a concordium node grpc v2 API.",
        default_value = "http://localhost:20001"
    )]
    node:       Endpoint,
    /// How many blocks to process.
    // Only here for testing purposes...
    #[arg(long = "num-blocks", default_value_t = 10000)]
    num_blocks: u64,
    /// Logging level of the application
    #[arg(long = "log-level", default_value = "debug")]
    log_level:  log::LevelFilter,
}

#[derive(Eq, PartialEq, Copy, Clone, PartialOrd, Ord, Debug, Hash)]
struct CanonicalAccountAddress([u8; ACCOUNT_ADDRESS_SIZE]);

impl From<AccountAddress> for CanonicalAccountAddress {
    fn from(aa: AccountAddress) -> Self {
        let bytes: &[u8; ACCOUNT_ADDRESS_SIZE] = aa.as_ref();
        let canonical_bytes: [u8; ACCOUNT_ADDRESS_SIZE] = bytes[0..29]
            .into_iter()
            .enumerate()
            .fold([0; ACCOUNT_ADDRESS_SIZE], |mut acc, (i, byte)| {
                acc[i] = *byte;
                acc
            });

        CanonicalAccountAddress(canonical_bytes)
    }
}
impl fmt::Display for CanonicalAccountAddress {
    fn fmt(&self, f: &mut fmt::Formatter<'_>) -> fmt::Result { AccountAddress(self.0).fmt(f) }
}

/// Information about individual blocks. Useful for linking entities to a block
/// and it's corresponding attributes.
#[derive(Debug, Clone, Copy)]
struct BlockDetails {
    /// Finalization time of the block. Used to show how metrics evolve over
    /// time by linking entities, such as accounts and transactions, to
    /// the block in which they are created.
    block_time:  DateTime<Utc>,
    /// Height of block from genesis. Used to restart the process of collecting
    /// metrics from the latest block recorded.
    height:      AbsoluteBlockHeight,
    /// Total amount staked across all pools inclusive passive delegation.
    total_stake: Amount,
}

/// Holds selected attributes about accounts created on chain.
#[derive(Debug)]
struct AccountDetails {
    /// Whether an account was created as an initial account or not.
    is_initial: bool,
    /// Foreign key to the block in which the account was created.
    block_hash: BlockHash,
}

/// Holds selected attributes of an account transaction.
#[derive(Debug)]
struct TransactionDetails {
    /// The transaction type of the account transaction. Can be none if
    /// transaction was rejected due to serialization failure.
    transaction_type: Option<TransactionType>,
    /// Foreign key to the block in which the transaction was finalized.
    block_hash:       BlockHash,
    /// The cost of the transaction.
    cost:             Amount,
    /// Whether the transaction failed or not.
    is_failed:        bool,
}

/// Holds selected attributes of a contract module deployed on chain.
#[derive(Debug)]
struct ContractModuleDetails {
    /// Foreign key to the block in which the module was deployed.
    block_hash: BlockHash,
}

/// Holds selected attributes of a contract instance created on chain.
#[derive(Debug)]
struct ContractInstanceDetails {
    /// Foreign key to the module used to instantiate the contract
    module_ref: ModuleRef,
    /// Foreign key to the block in which the contract was instantiated.
    block_hash: BlockHash,
}

/// Represents a compound unique constraint for relations between accounts and
/// transactions
#[derive(Debug, Hash, PartialEq, PartialOrd, Ord, Eq)]
struct TransactionAccountRelation(CanonicalAccountAddress, TransactionHash);

/// Represents a compound unique constraint for relations between contracts and
/// transactions
#[derive(Debug, Hash, PartialEq, PartialOrd, Ord, Eq)]
struct TransactionContractRelation(ContractAddress, TransactionHash);

type BlocksTable = HashMap<BlockHash, BlockDetails>;
type AccountsTable = HashMap<CanonicalAccountAddress, AccountDetails>;
type AccountTransactionsTable = HashMap<TransactionHash, TransactionDetails>;
type ContractModulesTable = HashMap<ModuleRef, ContractModuleDetails>;
type ContractInstancesTable = HashMap<ContractAddress, ContractInstanceDetails>;
type TransactionsAccountsTable = HashSet<TransactionAccountRelation>;
type TransactionsContractsTable = HashSet<TransactionContractRelation>;

/// This is intended as a in-memory DB, which follows the same schema as the
/// final DB will follow.
struct DB {
    /// Table containing all blocks queried from node.
    blocks: BlocksTable,
    /// Table containing all accounts created on chain, along with accounts
    /// present in genesis block
    accounts: AccountsTable,
    /// Table containing all account transactions finalized on chain.
    account_transactions: AccountTransactionsTable,
    /// Table containing all smart contract modules deployed on chain.
    contract_modules: ContractModulesTable,
    /// Table containing all smart contract instances created on chain.
    contract_instances: ContractInstancesTable,
    /// Table containing relations between accounts and transactions.
    transaction_account_relations: TransactionsAccountsTable,
    /// Table containing relations between contract instances and transactions.
    transaction_contract_relations: TransactionsContractsTable,
}

/// Events from individual transactions to store in the database.
enum BlockEvent {
    AccountCreation(AccountAddress, AccountDetails),
    AccountTransaction(
        TransactionHash,
        TransactionDetails,
        Vec<TransactionAccountRelation>,
        Vec<TransactionContractRelation>,
    ),
    ContractModuleDeployment(ModuleRef, ContractModuleDetails),
    ContractInstantiation(ContractAddress, ContractInstanceDetails),
}

/// Queries node for account info for the `account` given at the block
/// represented by the `block_hash`
fn account_details(
    block_hash: BlockHash,
    account_creation_details: &AccountCreationDetails,
) -> AccountDetails {
    let is_initial = match account_creation_details.credential_type {
        CredentialType::Initial { .. } => true,
        CredentialType::Normal { .. } => false,
    };

    AccountDetails {
        is_initial,
        block_hash,
    }
}

/// Returns accounts on chain at the give `block_hash`
async fn accounts_in_block(
    node: &mut Client,
    block_hash: BlockHash,
) -> anyhow::Result<BTreeMap<CanonicalAccountAddress, AccountDetails>> {
    let accounts = node
        .get_account_list(block_hash)
        .await
        .with_context(|| format!("Could not get accounts for block: {}", block_hash))?
        .response;

    let accounts_details_map = accounts
        .then(|res| {
            let mut node = node.clone();

            async move {
                let account = res.with_context(|| {
                    format!("Error while streaming accounts in block: {}", block_hash)
                })?;
                let account_info = node
                    .get_account_info(&AccountIdentifier::Address(account), block_hash)
                    .await
                    .with_context(|| {
                        format!(
                            "Error while getting account info for account {} at block {}",
                            account, block_hash
                        )
                    })?
                    .response;

                anyhow::Ok((account, account_info))
            }
        })
        .try_fold(BTreeMap::new(), |mut map, (account, info)| async move {
            let is_initial = info
                .account_credentials
                .get(&0.into())
                .map_or(false, |cdi| match cdi.value {
                    AccountCredentialWithoutProofs::Initial { .. } => true,
                    AccountCredentialWithoutProofs::Normal { .. } => false,
                });

            let canonical_account = CanonicalAccountAddress::from(account);
            let details = AccountDetails {
                is_initial,
                block_hash,
            };
            map.insert(canonical_account, details);

            Ok(map)
        })
        .await?;

    Ok(accounts_details_map)
}

/// Maps `AccountTransactionDetails` to `TransactionDetails`, where rejected
/// transactions without a transaction type are represented by `None`.
fn get_account_transaction_details(
    details: &AccountTransactionDetails,
    block_hash: BlockHash,
) -> TransactionDetails {
    let transaction_type = details.transaction_type();
    let is_failed = details.effects.is_rejected().is_some();

    TransactionDetails {
        block_hash,
        transaction_type,
        is_failed,
        cost: details.cost,
    }
}

/// Maps `BlockItemSummary` to `Vec<BlockEvent>`, which represent entities
/// stored in the database.
fn to_block_events(block_hash: BlockHash, block_item: BlockItemSummary) -> Vec<BlockEvent> {
    let mut events: Vec<BlockEvent> = Vec::new();

    match &block_item.details {
        AccountTransaction(atd) => {
            let details = get_account_transaction_details(atd, block_hash);
<<<<<<< HEAD
            let affected_accounts: Vec<TransactionAccountRelation> = block_item
                .affected_addresses()
                .into_iter()
                .map(|address| TransactionAccountRelation(address, block_item.hash))
                .collect();
=======
            let affected_accounts = block_item.affected_addresses().into_iter().map(|address| {
                TransactionAccountRelation(CanonicalAccountAddress::from(address), block_item.hash)
            });
>>>>>>> 4648b318

            let affected_contracts: Vec<TransactionContractRelation> = block_item
                .affected_contracts()
                .into_iter()
                .map(|address| TransactionContractRelation(address, block_item.hash))
                .collect();

            log::debug!(
                "TRANSACTION: {}\n{:?}\n{}\n{}",
                block_item.hash,
                details,
                &affected_accounts
                    .iter()
                    .map(|account_relation| format!("{:?}", account_relation))
                    .collect::<Vec<_>>()
                    .join("\n"),
                &affected_contracts
                    .iter()
                    .map(|contract_relation| format!("{:?}", contract_relation))
                    .collect::<Vec<_>>()
                    .join("\n")
            );

            let event = BlockEvent::AccountTransaction(
                block_item.hash,
                details,
                affected_accounts,
                affected_contracts,
            );

            events.push(event);

            match &atd.effects {
                AccountTransactionEffects::ModuleDeployed { module_ref } => {
                    let details = ContractModuleDetails { block_hash };
                    log::debug!("CONTRACT MODULE: {}\n{:?}", module_ref, &details);

                    let event = BlockEvent::ContractModuleDeployment(*module_ref, details);
                    events.push(event);
                }
                AccountTransactionEffects::ContractInitialized { data } => {
                    let details = ContractInstanceDetails {
                        block_hash,
                        module_ref: data.origin_ref,
                    };
                    log::debug!("CONTRACT INSTANCE: {}\n{:?}", data.address, &details);

                    let event = BlockEvent::ContractInstantiation(data.address, details);
                    events.push(event);
                }
                _ => {}
            };
        }
        AccountCreation(acd) => {
            let details = account_details(block_hash, acd);
            log::debug!("ACCOUNT: {}\n{:?}", acd.address, &details);

            let block_event = BlockEvent::AccountCreation(acd.address, details);
            events.push(block_event);
        }
        _ => {}
    };

    events
}

/// Maps a stream of transactions to a stream of `BlockEvent`s
async fn get_block_events(
    node: &mut Client,
    block_hash: BlockHash,
) -> anyhow::Result<impl Stream<Item = anyhow::Result<BlockEvent>>> {
    let transactions = node
        .get_block_transaction_events(block_hash)
        .await
        .with_context(|| format!("Could not get transactions for block: {}", block_hash))?
        .response;

    let block_events = transactions
        .map_ok(move |bi| {
            let block_events: Vec<Result<BlockEvent, anyhow::Error>> =
                to_block_events(block_hash, bi)
                    .into_iter()
                    .map(Ok)
                    .collect();
            futures::stream::iter(block_events)
        })
        .map_err(move |err| {
            anyhow!(
                "Error while streaming transactions for block: {} - {}",
                block_hash,
                err
            )
        })
        .try_flatten();

    Ok(block_events)
}

/// Init db with a block and corresponding accounts found in block. This is a
/// helper function to be used for genesis block only.
fn init_db(
    db: &mut DB,
    (block_hash, block_details): (BlockHash, BlockDetails),
    accounts: BTreeMap<CanonicalAccountAddress, AccountDetails>,
) {
    db.blocks.insert(block_hash, block_details);
    db.accounts.extend(accounts.into_iter());
}

/// Insert as a single DB transaction to facilitate easy recovery, as the
/// service can restart from current height stored in DB.
fn update_db(
    db: &mut DB,
    (block_hash, block_details): (BlockHash, BlockDetails),
    accounts: BTreeMap<CanonicalAccountAddress, AccountDetails>,
    transactions: BTreeMap<TransactionHash, TransactionDetails>,
    contract_modules: BTreeMap<ModuleRef, ContractModuleDetails>,
    contract_instances: BTreeMap<ContractAddress, ContractInstanceDetails>,
    transaction_account_relations: BTreeSet<TransactionAccountRelation>,
    transaction_contract_relations: BTreeSet<TransactionContractRelation>,
) {
    db.blocks.insert(block_hash, block_details);
    db.accounts.extend(accounts.into_iter());
    db.account_transactions.extend(transactions.into_iter());
    db.contract_modules.extend(contract_modules.into_iter());
    db.contract_instances.extend(contract_instances.into_iter());
    db.transaction_account_relations
        .extend(transaction_account_relations.into_iter());
    db.transaction_contract_relations
        .extend(transaction_contract_relations.into_iter());
}

/// Processes a block, represented by `block_hash` by querying the node for
/// entities present in the block state, updating the `db`. Should only be
/// used to process the genesis block.
async fn process_genesis_block(
    node: &mut Client,
    block_hash: BlockHash,
    db: &mut DB,
) -> anyhow::Result<()> {
    let block_info = node
        .get_block_info(block_hash)
        .await
        .with_context(|| format!("Could not get block info for genesis block: {}", block_hash))?
        .response;

    let block_details = BlockDetails {
        block_time:  block_info.block_slot_time,
        height:      block_info.block_height,
        total_stake: Amount { micro_ccd: 0 },
    };

    let genesis_accounts = accounts_in_block(node, block_hash).await?;

    log::debug!("GENESIS BLOCK: {}\n{:?}", block_hash, block_details);
    log::debug!(
        "GENESIS ACCOUNTS:\n{}",
        &genesis_accounts
            .keys()
            .map(|address| address.to_string())
            .collect::<Vec<_>>()
            .join("\n")
    );

    init_db(db, (block_hash, block_details), genesis_accounts);

    Ok(())
}

async fn get_block_details(
    node: &mut Client,
    block_hash: BlockHash,
) -> anyhow::Result<BlockDetails> {
    let block_info = node
        .get_block_info(block_hash)
        .await
        .with_context(|| format!("Could not get block info for block: {}", block_hash))?
        .response;

    // let total_stake = node
    //     .get_passive_delegation_info(block_hash)
    //     .await
    //     .with_context(|| format!("Could not get delegation info for block: {}",
    // block_hash))?     .response
    //     .all_pool_total_capital;
    let total_stake = Amount { micro_ccd: 0 };

    let block_details = BlockDetails {
        block_time: block_info.block_slot_time,
        height: block_info.block_height,
        total_stake,
    };

    log::debug!("BLOCK: {}\n{:?}", block_hash, block_details);

    Ok(block_details)
}

/// Process a block, represented by `block_hash`, updating the `db`
/// corresponding to events captured by the block.
async fn process_block(
    node: &mut Client,
    block_hash: BlockHash,
    db: &mut DB,
) -> anyhow::Result<()> {
    let mut accounts: BTreeMap<CanonicalAccountAddress, AccountDetails> = BTreeMap::new();
    let mut account_transactions: BTreeMap<TransactionHash, TransactionDetails> = BTreeMap::new();
    let mut contract_modules: BTreeMap<ModuleRef, ContractModuleDetails> = BTreeMap::new();
    let mut contract_instances: BTreeMap<ContractAddress, ContractInstanceDetails> =
        BTreeMap::new();
    let mut transaction_account_relations: BTreeSet<TransactionAccountRelation> = BTreeSet::new();
    let mut transaction_contract_relations: BTreeSet<TransactionContractRelation> = BTreeSet::new();

    let block_details = get_block_details(node, block_hash).await?;
    let block_events = get_block_events(node, block_hash).await?;

    block_events
        .try_for_each(|be| {
            match be {
                BlockEvent::AccountCreation(address, details) => {
                    accounts.insert(CanonicalAccountAddress::from(address), details);
                }
                BlockEvent::AccountTransaction(
                    hash,
                    details,
                    affected_accounts,
                    affected_contracts,
                ) => {
                    account_transactions.insert(hash, details);

                    if !affected_accounts.is_empty() {
                        transaction_account_relations
                            .append(&mut BTreeSet::from_iter(affected_accounts.into_iter()));
                    }

                    if !affected_contracts.is_empty() {
                        transaction_contract_relations
                            .append(&mut BTreeSet::from_iter(affected_contracts.into_iter()));
                    }
                }
                BlockEvent::ContractModuleDeployment(module_ref, details) => {
                    contract_modules.insert(module_ref, details);
                }
                BlockEvent::ContractInstantiation(address, details) => {
                    contract_instances.insert(address, details);
                }
            };

            future::ok(())
        })
        .await?;

    update_db(
        db,
        (block_hash, block_details),
        accounts,
        account_transactions,
        contract_modules,
        contract_instances,
        transaction_account_relations,
        transaction_contract_relations,
    );

    Ok(())
}

/// Prints the state of the `db` given.
fn print_db(db: DB) {
    // Print blocks
    println!("{} blocks stored\n", &db.blocks.len());

    let get_block_time = |block_hash: BlockHash| {
        db.blocks
            .get(&block_hash)
            .expect("Entity with wrong reference to block")
            .block_time
    };

    // Print accounts
    let mut accounts: Vec<(CanonicalAccountAddress, DateTime<Utc>, AccountDetails)> = db
        .accounts
        .into_iter()
        .map(|(address, details)| (address, get_block_time(details.block_hash), details))
        .collect();

    accounts.sort_by_key(|v| v.1);

    let account_strings: Vec<String> = accounts
        .into_iter()
        .map(|(address, block_time, details)| {
            format!("Account: {}, {}, {:?}", address, block_time, details)
        })
        .collect();
    println!(
        "{} accounts stored:\n{}\n",
        account_strings.len(),
        account_strings.join("\n")
    );

    // Print transactions
    let mut transactions: Vec<(TransactionHash, DateTime<Utc>, TransactionDetails)> = db
        .account_transactions
        .into_iter()
        .map(|(hash, details)| (hash, get_block_time(details.block_hash), details))
        .collect();

    transactions.sort_by_key(|v| v.1);

    let transaction_strings: Vec<String> = transactions
        .into_iter()
        .map(|(hash, block_time, details)| {
            format!("Transaction: {}, {}, {:?}", hash, block_time, details)
        })
        .collect();
    println!(
        "{} transactions stored:\n{}\n",
        transaction_strings.len(),
        transaction_strings.join("\n")
    );

    // Print contract modules
    let mut contract_modules: Vec<(ModuleRef, DateTime<Utc>, ContractModuleDetails)> = db
        .contract_modules
        .into_iter()
        .map(|(m_ref, details)| (m_ref, get_block_time(details.block_hash), details))
        .collect();

    contract_modules.sort_by_key(|v| v.1);

    let module_strings: Vec<String> = contract_modules
        .into_iter()
        .map(|(m_ref, block_time, details)| {
            format!("Contract module: {}, {}, {:?}", m_ref, block_time, details)
        })
        .collect();
    println!(
        "{} contract modules stored:\n{}\n",
        module_strings.len(),
        module_strings.join("\n")
    );

    // Print contract instances
    let mut contract_instances: Vec<(ContractAddress, DateTime<Utc>, ContractInstanceDetails)> = db
        .contract_instances
        .into_iter()
        .map(|(address, details)| (address, get_block_time(details.block_hash), details))
        .collect();

    contract_instances.sort_by_key(|v| v.1);

    let instance_strings: Vec<String> = contract_instances
        .into_iter()
        .map(|(address, block_time, details)| {
            format!(
                "Contract instance: {}, {}, {:?}",
                address, block_time, details
            )
        })
        .collect();
    println!(
        "{} contract instances stored:\n{}\n",
        instance_strings.len(),
        instance_strings.join("\n")
    );

    // Print transaction-account relations
    let tar_strings: Vec<String> = db
        .transaction_account_relations
        .into_iter()
        .map(|TransactionAccountRelation(account, transaction)| {
            format!(
                "Transaction-Account relation: {} - {}",
                transaction, account
            )
        })
        .collect();

    println!(
        "{} transaction-account relations stored:\n{}\n",
        tar_strings.len(),
        tar_strings.join("\n")
    );

    // Print transaction-contract relations
    let tcr_strings: Vec<String> = db
        .transaction_contract_relations
        .into_iter()
        .map(|TransactionContractRelation(contract, transaction)| {
            format!(
                "Transaction-Contract relation: {} - {}",
                transaction, contract
            )
        })
        .collect();

    println!(
        "{} transaction-contract relations stored:\n{}\n",
        tcr_strings.len(),
        tcr_strings.join("\n")
    );
}

/// Queries the node available at `Args.endpoint` from `from_height` for
/// `Args.num_blocks` blocks. Inserts results captured into the supplied `db`.
async fn use_node(db: &mut DB, from_height: AbsoluteBlockHeight) -> anyhow::Result<()> {
    let args = Args::parse();
    let endpoint = args.node;
    let blocks_to_process = from_height.height + args.num_blocks;

    log::info!(
        "Processing {} blocks from height {} using node {}",
        args.num_blocks,
        from_height,
        endpoint.uri()
    );

    let mut node = Client::new(endpoint)
        .await
        .context("Could not connect to node.")?;

    let mut blocks_stream = node
        .get_finalized_blocks_from(from_height)
        .await
        .context("Error querying blocks")?;

    if from_height.height == 0 {
        if let Some(genesis_block) = blocks_stream.next().await {
            process_genesis_block(&mut node, genesis_block.block_hash, db).await?;
        }
    }

    for _ in from_height.height + 1..blocks_to_process {
        if let Some(block) = blocks_stream.next().await {
            process_block(&mut node, block.block_hash, db).await?;
        }
    }

    Ok(())
}

#[tokio::main]
async fn main() -> anyhow::Result<()> {
    let args = Args::parse();

    env_logger::Builder::new()
        .filter_module(module_path!(), args.log_level) // Only log the current module (main).
        .init();

    let mut db = DB {
        blocks: HashMap::new(),
        accounts: HashMap::new(),
        account_transactions: HashMap::new(),
        contract_modules: HashMap::new(),
        contract_instances: HashMap::new(),
        transaction_account_relations: HashSet::new(),
        transaction_contract_relations: HashSet::new(),
    };

    let current_height = AbsoluteBlockHeight { height: 0 }; // TOOD: get this from actual DB
    use_node(&mut db, current_height)
        .await
        .context("Error happened while querying node.")?;

    print_db(db);

    Ok(())
}<|MERGE_RESOLUTION|>--- conflicted
+++ resolved
@@ -261,17 +261,16 @@
     match &block_item.details {
         AccountTransaction(atd) => {
             let details = get_account_transaction_details(atd, block_hash);
-<<<<<<< HEAD
             let affected_accounts: Vec<TransactionAccountRelation> = block_item
                 .affected_addresses()
                 .into_iter()
-                .map(|address| TransactionAccountRelation(address, block_item.hash))
+                .map(|address| {
+                    TransactionAccountRelation(
+                        CanonicalAccountAddress::from(address),
+                        block_item.hash,
+                    )
+                })
                 .collect();
-=======
-            let affected_accounts = block_item.affected_addresses().into_iter().map(|address| {
-                TransactionAccountRelation(CanonicalAccountAddress::from(address), block_item.hash)
-            });
->>>>>>> 4648b318
 
             let affected_contracts: Vec<TransactionContractRelation> = block_item
                 .affected_contracts()
