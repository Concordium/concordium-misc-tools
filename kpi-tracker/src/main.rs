--- conflicted
+++ resolved
@@ -19,11 +19,7 @@
         BlockItemSummaryDetails::{AccountCreation, AccountTransaction},
         CredentialType,
     },
-<<<<<<< HEAD
-    v2::{Client, Endpoint},
-=======
-    v2::{self, AccountIdentifier, Client, Endpoint},
->>>>>>> 68cad33a
+    v2::{AccountIdentifier, Client, Endpoint},
 };
 use futures::{self, future, Stream, StreamExt, TryStreamExt};
 
@@ -125,7 +121,7 @@
     block_hash: BlockHash,
     account_creation_details: Option<AccountCreationDetails>,
 ) -> AccountDetails {
-    let is_initial = account_creation_details.map_or(false, |act| match act.credential_type {
+    let is_initial = account_creation_details.map_or(false, |acd| match acd.credential_type {
         CredentialType::Initial { .. } => true,
         CredentialType::Normal { .. } => false,
     });
@@ -136,12 +132,6 @@
     }
 }
 
-<<<<<<< HEAD
-/// Maps `AccountTransactionDetails` to `TransactionDetails`, where rejected transactions without a
-/// transaction type are represented by `None`.
-fn get_account_transaction_details(
-    details: &AccountTransactionDetails,
-=======
 /// Returns accounts on chain at the give `block_hash`
 async fn accounts_in_block(
     node: &mut Client,
@@ -197,10 +187,10 @@
     Ok(accounts_details_map)
 }
 
-/// Returns a Map of AccountAddress, AccountDetails created in the block represented by `block_hash`
-async fn new_accounts_in_block(
-    node: &mut Client,
->>>>>>> 68cad33a
+/// Maps `AccountTransactionDetails` to `TransactionDetails`, where rejected transactions without a
+/// transaction type are represented by `None`.
+fn get_account_transaction_details(
+    details: &AccountTransactionDetails,
     block_hash: BlockHash,
 ) -> Option<TransactionDetails> {
     details
@@ -228,7 +218,6 @@
                 events.push(event);
             }
 
-<<<<<<< HEAD
             match atd.effects {
                 AccountTransactionEffects::ModuleDeployed { module_ref } => {
                     let details = ContractModuleDetails { block_hash };
@@ -257,15 +246,6 @@
         AccountCreation(act) => {
             let address = act.address;
             let details = account_details(block_hash, Some(act));
-=======
-    while let Some(res) = transactions.next().await {
-        let transaction = res.with_context(|| {
-            format!(
-                "Error while streaming transactions for block {}",
-                block_hash
-            )
-        })?;
->>>>>>> 68cad33a
 
             println!("ACCOUNT:\naddress: {}\ndetails: {:?}", &address, &details); // Logger debug
 
@@ -333,10 +313,7 @@
     let block_info = node
         .get_block_info(block_hash)
         .await
-        .context(format!(
-            "Could not get block info for genesis block: {}",
-            block_hash
-        ))?
+        .with_context(|| format!("Could not get block info for genesis block: {}", block_hash))?
         .response;
 
     let block_details = BlockDetails {
@@ -344,25 +321,7 @@
         height: block_info.block_height,
     };
 
-<<<<<<< HEAD
-    let accounts_in_block = node
-        .get_account_list(block_hash)
-        .await
-        .context(format!("Could not get accounts for block: {}", block_hash))?
-        .response;
-
-    let genesis_accounts = accounts_in_block
-        .try_fold(BTreeMap::new(), |mut map, account| async move {
-            let details = account_details(block_hash, None);
-            map.insert(account, details);
-            Ok(map)
-        })
-        .await
-        .context(format!(
-            "Error while streaming accounts in block: {}",
-            block_hash
-        ))?;
-
+    let genesis_accounts = accounts_in_block(node, block_hash).await?;
     update_db(
         db,
         (block_hash, &block_details),
@@ -371,10 +330,6 @@
         None,
         None,
     );
-=======
-    let genesis_accounts = accounts_in_block(node, block_hash).await?;
-    update_db(db, (block_hash, &block_details), genesis_accounts);
->>>>>>> 68cad33a
 
     Ok(())
 }
@@ -388,10 +343,7 @@
     let block_info = node
         .get_block_info(block_hash)
         .await
-        .context(format!(
-            "Could not get block info for block: {}",
-            block_hash
-        ))?
+        .with_context(|| format!("Could not get block info for block: {}", block_hash))?
         .response;
 
     let block_details = BlockDetails {
@@ -402,7 +354,7 @@
     let transactions_stream = node
         .get_block_transaction_events(block_info.block_hash)
         .await
-        .context(format!("Block not found: {}", block_info.block_hash))?
+        .with_context(|| format!("Block not found: {}", block_info.block_hash))?
         .response;
 
     let mut accounts: BTreeMap<AccountAddress, AccountDetails> = BTreeMap::new();
