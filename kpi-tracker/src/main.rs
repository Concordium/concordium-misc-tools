--- conflicted
+++ resolved
@@ -1,5 +1,5 @@
 use core::fmt;
-use std::collections::{BTreeMap, BTreeSet, HashMap, HashSet};
+use std::collections::{HashMap, HashSet};
 
 use anyhow::{anyhow, Context};
 use chrono::{DateTime, Utc};
@@ -29,12 +29,11 @@
         help = "The endpoint is expected to point to a concordium node grpc v2 API.",
         default_value = "http://localhost:20001"
     )]
-<<<<<<< HEAD
-    node:          Endpoint,
+    node: Endpoint,
     /// How many blocks to process.
     // Only here for testing purposes...
     #[arg(long = "num-blocks", default_value_t = 10000)]
-    num_blocks:    u64,
+    num_blocks: u64,
     /// Database connection string.
     #[arg(
         long = "db-connection",
@@ -44,22 +43,14 @@
     db_connection: DBConfig,
     /// Logging level of the application
     #[arg(long = "log-level", default_value_t = log::LevelFilter::Debug)]
-    log_level:     log::LevelFilter,
-=======
-    node:        Endpoint,
-    /// How many blocks to process.
-    // Only here for testing purposes...
-    #[arg(long = "num-blocks", default_value_t = 10000)]
-    num_blocks:  u64,
-    /// Logging level of the application
-    #[arg(long = "log-level", default_value_t = log::LevelFilter::Debug)]
-    log_level:   log::LevelFilter,
+    log_level: log::LevelFilter,
     /// Block height to start collecting from
     #[arg(long = "from-height", default_value_t = 0)]
     from_height: u64,
->>>>>>> 64391aaa
-}
-
+}
+
+/// Used to canonicalize account addresses to ensure no aliases are stored (as aliases are included
+/// in the affected accounts of transactions.)
 #[derive(Eq, PartialEq, Copy, Clone, PartialOrd, Ord, Debug, Hash)]
 struct CanonicalAccountAddress([u8; ACCOUNT_ADDRESS_SIZE]);
 
@@ -73,7 +64,9 @@
     }
 }
 impl fmt::Display for CanonicalAccountAddress {
-    fn fmt(&self, f: &mut fmt::Formatter<'_>) -> fmt::Result { AccountAddress(self.0).fmt(f) }
+    fn fmt(&self, f: &mut fmt::Formatter<'_>) -> fmt::Result {
+        AccountAddress(self.0).fmt(f)
+    }
 }
 
 /// Information about individual blocks. Useful for linking entities to a block
@@ -83,10 +76,10 @@
     /// Finalization time of the block. Used to show how metrics evolve over
     /// time by linking entities, such as accounts and transactions, to
     /// the block in which they are created.
-    block_time:  DateTime<Utc>,
+    block_time: DateTime<Utc>,
     /// Height of block from genesis. Used to restart the process of collecting
     /// metrics from the latest block recorded.
-    height:      AbsoluteBlockHeight,
+    height: AbsoluteBlockHeight,
     /// Total amount staked across all pools inclusive passive delegation. This
     /// is only recorded for "payday" blocks reflected by `Some`, where non
     /// payday blocks are reflected by `None`.
@@ -109,11 +102,11 @@
     /// transaction was rejected due to serialization failure.
     transaction_type: Option<TransactionType>,
     /// Foreign key to the block in which the transaction was finalized.
-    block_hash:       BlockHash,
+    block_hash: BlockHash,
     /// The cost of the transaction.
-    cost:             Amount,
+    cost: Amount,
     /// Whether the transaction failed or not.
-    is_success:       bool,
+    is_success: bool,
 }
 
 /// Holds selected attributes of a contract module deployed on chain.
@@ -135,18 +128,17 @@
 /// Represents a relation between an account and a transaction
 #[derive(Debug, Hash, PartialEq, PartialOrd, Ord, Eq)]
 struct TransactionAccountRelation {
-    account:     CanonicalAccountAddress,
+    account: CanonicalAccountAddress,
     transaction: TransactionHash,
 }
 
 /// Represents a relation between a contract and a transaction
 #[derive(Debug, Hash, PartialEq, PartialOrd, Ord, Eq)]
 struct TransactionContractRelation {
-    contract:    ContractAddress,
+    contract: ContractAddress,
     transaction: TransactionHash,
 }
 
-type Blocks = HashMap<BlockHash, BlockDetails>;
 type Accounts = HashMap<CanonicalAccountAddress, AccountDetails>;
 type AccountTransactions = HashMap<TransactionHash, TransactionDetails>;
 type ContractModules = HashMap<ModuleRef, ContractModuleDetails>;
@@ -156,9 +148,9 @@
 
 #[derive(Debug)]
 struct GenesisBlockData {
-    block_hash:    BlockHash,
+    block_hash: BlockHash,
     block_details: BlockDetails,
-    accounts:      Accounts,
+    accounts: Accounts,
 }
 
 #[derive(Debug)]
@@ -177,26 +169,6 @@
 enum BlockData {
     Genesis(GenesisBlockData),
     Normal(NormalBlockData),
-}
-
-/// This is intended as a in-memory DB, which follows the same schema as the
-/// final DB will follow.
-struct DB {
-    /// Table containing all blocks queried from node.
-    blocks: Blocks,
-    /// Table containing all accounts created on chain, along with accounts
-    /// present in genesis block
-    accounts: Accounts,
-    /// Table containing all account transactions finalized on chain.
-    account_transactions: AccountTransactions,
-    /// Table containing all smart contract modules deployed on chain.
-    contract_modules: ContractModules,
-    /// Table containing all smart contract instances created on chain.
-    contract_instances: ContractInstances,
-    /// Table containing relations between accounts and transactions.
-    transaction_account_relations: TransactionAccountRelations,
-    /// Table containing relations between contract instances and transactions.
-    transaction_contract_relations: TransactionContractRelations,
 }
 
 struct PreparedStatements {
@@ -210,7 +182,7 @@
 }
 
 struct DBConn {
-    client:   DBClient,
+    client: DBClient,
     prepared: PreparedStatements,
 }
 
@@ -399,7 +371,7 @@
                 .affected_addresses()
                 .into_iter()
                 .map(|address| TransactionAccountRelation {
-                    account:     CanonicalAccountAddress::from(address),
+                    account: CanonicalAccountAddress::from(address),
                     transaction: block_item.hash,
                 })
                 .collect();
@@ -485,40 +457,6 @@
     Ok(block_events)
 }
 
-/// Init db with a block and corresponding accounts found in block. This is a
-/// helper function to be used for genesis block only.
-fn init_db(
-    db: &mut DB,
-    (block_hash, block_details): (BlockHash, BlockDetails),
-    accounts: HashMap<CanonicalAccountAddress, AccountDetails>,
-) {
-    db.blocks.insert(block_hash, block_details);
-    db.accounts.extend(accounts.into_iter());
-}
-
-/// Insert as a single DB transaction to facilitate easy recovery, as the
-/// service can restart from current height stored in DB.
-fn update_db(
-    db: &mut DB,
-    (block_hash, block_details): (BlockHash, BlockDetails),
-    accounts: HashMap<CanonicalAccountAddress, AccountDetails>,
-    transactions: HashMap<TransactionHash, TransactionDetails>,
-    contract_modules: HashMap<ModuleRef, ContractModuleDetails>,
-    contract_instances: HashMap<ContractAddress, ContractInstanceDetails>,
-    transaction_account_relations: HashSet<TransactionAccountRelation>,
-    transaction_contract_relations: HashSet<TransactionContractRelation>,
-) {
-    db.blocks.insert(block_hash, block_details);
-    db.accounts.extend(accounts.into_iter());
-    db.account_transactions.extend(transactions.into_iter());
-    db.contract_modules.extend(contract_modules.into_iter());
-    db.contract_instances.extend(contract_instances.into_iter());
-    db.transaction_account_relations
-        .extend(transaction_account_relations.into_iter());
-    db.transaction_contract_relations
-        .extend(transaction_contract_relations.into_iter());
-}
-
 /// Processes a block, represented by `block_hash` by querying the node for
 /// entities present in the block state, updating the `db`. Should only be
 /// used to process the genesis block.
@@ -533,8 +471,8 @@
         .response;
 
     let block_details = BlockDetails {
-        block_time:  block_info.block_slot_time,
-        height:      block_info.block_height,
+        block_time: block_info.block_slot_time,
+        height: block_info.block_height,
         total_stake: None,
     };
 
@@ -554,9 +492,6 @@
 async fn p4_payday_total_stake(
     node: &mut Client,
     block_hash: BlockHash,
-<<<<<<< HEAD
-) -> anyhow::Result<NormalBlockData> {
-=======
 ) -> anyhow::Result<Option<Amount>> {
     let tokenomics_info = node
         .get_tokenomics_info(block_hash)
@@ -599,7 +534,6 @@
     node: &mut Client,
     block_hash: BlockHash,
 ) -> anyhow::Result<BlockDetails> {
->>>>>>> 64391aaa
     let block_info = node
         .get_block_info(block_hash)
         .await
@@ -613,7 +547,23 @@
         total_stake,
     };
 
-<<<<<<< HEAD
+    Ok(block_details)
+}
+
+/// Process a block, represented by `block_hash`, updating the `db`
+/// corresponding to events captured by the block.
+async fn process_block(
+    node: &mut Client,
+    block_hash: BlockHash,
+) -> anyhow::Result<NormalBlockData> {
+    let block_info = node
+        .get_block_info(block_hash)
+        .await
+        .with_context(|| format!("Could not get block info for block: {}", block_hash))?
+        .response;
+    let block_details = get_block_details(node, block_hash).await?;
+    let block_events = get_block_events(node, block_hash).await?;
+
     let mut block_data = NormalBlockData {
         block_hash,
         block_details,
@@ -624,28 +574,6 @@
         transaction_account_relations: HashSet::new(),
         transaction_contract_relations: HashSet::new(),
     };
-=======
-    Ok(block_details)
-}
-
-/// Process a block, represented by `block_hash`, updating the `db`
-/// corresponding to events captured by the block.
-async fn process_block(
-    node: &mut Client,
-    block_hash: BlockHash,
-    db: &mut DB,
-) -> anyhow::Result<()> {
-    let mut accounts: BTreeMap<CanonicalAccountAddress, AccountDetails> = BTreeMap::new();
-    let mut account_transactions: BTreeMap<TransactionHash, TransactionDetails> = BTreeMap::new();
-    let mut contract_modules: BTreeMap<ModuleRef, ContractModuleDetails> = BTreeMap::new();
-    let mut contract_instances: BTreeMap<ContractAddress, ContractInstanceDetails> =
-        BTreeMap::new();
-    let mut transaction_account_relations: BTreeSet<TransactionAccountRelation> = BTreeSet::new();
-    let mut transaction_contract_relations: BTreeSet<TransactionContractRelation> = BTreeSet::new();
->>>>>>> 64391aaa
-
-    let block_details = get_block_details(node, block_hash).await?;
-    let block_events = get_block_events(node, block_hash).await?;
 
     block_events
         .try_for_each(|be| {
@@ -681,165 +609,7 @@
         })
         .await?;
 
-<<<<<<< HEAD
     Ok(block_data)
-=======
-    update_db(
-        db,
-        (block_hash, block_details),
-        accounts,
-        account_transactions,
-        contract_modules,
-        contract_instances,
-        transaction_account_relations,
-        transaction_contract_relations,
-    );
-
-    Ok(())
-}
-
-/// Prints the state of the `db` given.
-fn print_db(db: DB) {
-    // Print blocks
-    println!("{} blocks stored\n", &db.blocks.len());
-
-    let payday_blocks = db
-        .blocks
-        .values()
-        .filter(|bd| bd.total_stake.is_some())
-        .count();
-    println!("{} payday blocks stored\n", payday_blocks);
-
-    let get_block_time = |block_hash: BlockHash| {
-        db.blocks
-            .get(&block_hash)
-            .expect("Entity with wrong reference to block")
-            .block_time
-    };
-
-    // Print accounts
-    let mut accounts: Vec<(CanonicalAccountAddress, DateTime<Utc>, AccountDetails)> = db
-        .accounts
-        .into_iter()
-        .map(|(address, details)| (address, get_block_time(details.block_hash), details))
-        .collect();
-
-    accounts.sort_by_key(|v| v.1);
-
-    let account_strings: Vec<String> = accounts
-        .into_iter()
-        .map(|(address, block_time, details)| {
-            format!("Account: {}, {}, {:?}", address, block_time, details)
-        })
-        .collect();
-    println!(
-        "{} accounts stored:\n{}\n",
-        account_strings.len(),
-        account_strings.join("\n")
-    );
-
-    // Print transactions
-    let mut transactions: Vec<(TransactionHash, DateTime<Utc>, TransactionDetails)> = db
-        .account_transactions
-        .into_iter()
-        .map(|(hash, details)| (hash, get_block_time(details.block_hash), details))
-        .collect();
-
-    transactions.sort_by_key(|v| v.1);
-
-    let transaction_strings: Vec<String> = transactions
-        .into_iter()
-        .map(|(hash, block_time, details)| {
-            format!("Transaction: {}, {}, {:?}", hash, block_time, details)
-        })
-        .collect();
-    println!(
-        "{} transactions stored:\n{}\n",
-        transaction_strings.len(),
-        transaction_strings.join("\n")
-    );
-
-    // Print contract modules
-    let mut contract_modules: Vec<(ModuleRef, DateTime<Utc>, ContractModuleDetails)> = db
-        .contract_modules
-        .into_iter()
-        .map(|(m_ref, details)| (m_ref, get_block_time(details.block_hash), details))
-        .collect();
-
-    contract_modules.sort_by_key(|v| v.1);
-
-    let module_strings: Vec<String> = contract_modules
-        .into_iter()
-        .map(|(m_ref, block_time, details)| {
-            format!("Contract module: {}, {}, {:?}", m_ref, block_time, details)
-        })
-        .collect();
-    println!(
-        "{} contract modules stored:\n{}\n",
-        module_strings.len(),
-        module_strings.join("\n")
-    );
-
-    // Print contract instances
-    let mut contract_instances: Vec<(ContractAddress, DateTime<Utc>, ContractInstanceDetails)> = db
-        .contract_instances
-        .into_iter()
-        .map(|(address, details)| (address, get_block_time(details.block_hash), details))
-        .collect();
-
-    contract_instances.sort_by_key(|v| v.1);
-
-    let instance_strings: Vec<String> = contract_instances
-        .into_iter()
-        .map(|(address, block_time, details)| {
-            format!(
-                "Contract instance: {}, {}, {:?}",
-                address, block_time, details
-            )
-        })
-        .collect();
-    println!(
-        "{} contract instances stored:\n{}\n",
-        instance_strings.len(),
-        instance_strings.join("\n")
-    );
-
-    // Print transaction-account relations
-    let tar_strings: Vec<String> = db
-        .transaction_account_relations
-        .into_iter()
-        .map(|tar| {
-            format!(
-                "Transaction-Account relation: {} - {}",
-                tar.transaction, tar.account
-            )
-        })
-        .collect();
-
-    println!(
-        "{} transaction-account relations stored:\n{}\n",
-        tar_strings.len(),
-        tar_strings.join("\n")
-    );
-
-    // Print transaction-contract relations
-    let tcr_strings: Vec<String> = db
-        .transaction_contract_relations
-        .into_iter()
-        .map(|tcr| {
-            format!(
-                "Transaction-Contract relation: {} - {}",
-                tcr.transaction, tcr.contract
-            )
-        })
-        .collect();
-
-    println!(
-        "{} transaction-contract relations stored:\n{}\n",
-        tcr_strings.len(),
-        tcr_strings.join("\n")
-    );
->>>>>>> 64391aaa
 }
 
 /// Queries the node available at `Args.endpoint` from `from_height` for
@@ -912,15 +682,10 @@
 
     tokio::spawn(db_writer(receiver));
 
-<<<<<<< HEAD
-    let current_height = AbsoluteBlockHeight { height: 0 }; // TOOD: get this from actual DB
-    use_node(current_height, sender)
-=======
     let current_height = AbsoluteBlockHeight {
         height: args.from_height,
     }; // TODO: get this from actual DB
-    use_node(&mut db, current_height)
->>>>>>> 64391aaa
+    use_node(current_height, sender)
         .await
         .context("Error happened while querying node.")?;
 
