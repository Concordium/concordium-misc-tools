--- conflicted
+++ resolved
@@ -32,7 +32,6 @@
     /// How many blocks to process.
     // Only here for testing purposes...
     #[arg(long = "num-blocks", default_value_t = 10000)]
-<<<<<<< HEAD
     num_blocks:    u64,
     /// Database connection string.
     #[arg(
@@ -41,11 +40,9 @@
                          port=5432"
     )]
     db_connection: DBConfig,
-=======
-    num_blocks: u64,
     /// Logging level of the application
     #[arg(long = "log-level", default_value = "debug")]
-    log_level:  log::LevelFilter,
+    log_level:     log::LevelFilter,
 }
 
 #[derive(Eq, PartialEq, Copy, Clone, PartialOrd, Ord, Debug, Hash)]
@@ -62,7 +59,6 @@
 }
 impl fmt::Display for CanonicalAccountAddress {
     fn fmt(&self, f: &mut fmt::Formatter<'_>) -> fmt::Result { AccountAddress(self.0).fmt(f) }
->>>>>>> 24e3b21d
 }
 
 /// Information about individual blocks. Useful for linking entities to a block
@@ -698,13 +694,10 @@
 async fn main() -> anyhow::Result<()> {
     let args = Args::parse();
 
-<<<<<<< HEAD
     let _ = DBConn::create(args.db_connection, true).await?;
-=======
     env_logger::Builder::new()
         .filter_module(module_path!(), args.log_level) // Only log the current module (main).
         .init();
->>>>>>> 24e3b21d
 
     let mut db = DB {
         blocks: HashMap::new(),
