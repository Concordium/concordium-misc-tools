--- conflicted
+++ resolved
@@ -16,7 +16,6 @@
 };
 use core::fmt;
 use futures::{self, future, Stream, StreamExt, TryStreamExt};
-<<<<<<< HEAD
 use std::{
     sync::{
         atomic::{AtomicBool, Ordering},
@@ -25,13 +24,10 @@
     time::Duration,
 };
 use tokio::task::JoinHandle;
-use tokio_postgres::{types::ToSql, NoTls};
-=======
 use tokio_postgres::{
     types::{ToSql, Type},
     NoTls,
 };
->>>>>>> 761d0fc0
 
 /// Command line configuration of the application.
 #[derive(Debug, Parser)]
@@ -402,23 +398,13 @@
         let row = db_tx.query_one(&self.insert_transaction, &values).await?;
         let id = row.try_get::<_, i64>(0)?;
 
-<<<<<<< HEAD
         for account in &transaction_details.affected_accounts {
-            self.insert_account_transaction_relation(db_tx, id, *account)
+            self.insert_account_transaction_relation(db_tx, id, *account, block_time)
                 .await?;
         }
 
         for contract in &transaction_details.affected_contracts {
-            self.insert_contract_transaction_relation(db_tx, id, *contract)
-=======
-        for account in transaction_details.affected_accounts {
-            self.insert_account_transaction_relation(db_tx, id, account, block_time)
-                .await?;
-        }
-
-        for contract in transaction_details.affected_contracts {
-            self.insert_contract_transaction_relation(db_tx, id, contract, block_time)
->>>>>>> 761d0fc0
+            self.insert_contract_transaction_relation(db_tx, id, *contract, block_time)
                 .await?;
         }
 
@@ -973,17 +959,13 @@
 
             for (hash, details) in transactions.into_iter() {
                 db.prepared
-<<<<<<< HEAD
-                    .insert_transaction(&db_tx, block_id, *hash, details)
-=======
                     .insert_transaction(
                         &db_tx,
                         block_id,
                         block_details.block_time.timestamp(),
-                        hash,
+                        *hash,
                         details,
                     )
->>>>>>> 761d0fc0
                     .await?;
             }
         }
