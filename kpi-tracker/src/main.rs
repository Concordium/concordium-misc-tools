use core::fmt;
use std::collections::{BTreeMap, BTreeSet, HashMap, HashSet};

use anyhow::{anyhow, Context};
use chrono::{DateTime, Utc};
use clap::Parser;
<<<<<<< HEAD
use concordium_rust_sdk::smart_contracts::common::{Amount, ACCOUNT_ADDRESS_SIZE};
use concordium_rust_sdk::types::hashes::TransactionHash;
use concordium_rust_sdk::types::smart_contracts::ModuleRef;
use concordium_rust_sdk::types::{
    AccountTransactionDetails, AccountTransactionEffects, BlockItemSummary, ContractAddress,
    TransactionType,
};
=======
>>>>>>> 493b47c6
use concordium_rust_sdk::{
    id::types::AccountCredentialWithoutProofs,
    smart_contracts::common::{AccountAddress, Amount},
    types::{
        hashes::{BlockHash, TransactionHash},
        smart_contracts::ModuleRef,
        AbsoluteBlockHeight, AccountCreationDetails, AccountTransactionDetails,
        AccountTransactionEffects, BlockItemSummary,
        BlockItemSummaryDetails::{AccountCreation, AccountTransaction},
        ContractAddress, CredentialType, TransactionType,
    },
    v2::{AccountIdentifier, Client, Endpoint},
};
use futures::{self, future, Stream, StreamExt, TryStreamExt};

#[derive(Debug, Parser)]
struct Args {
    /// The node used for querying
    #[arg(
        long = "node",
        help = "The endpoint is expected to point to a concordium node grpc v2 API.",
        default_value = "http://localhost:20001"
    )]
    node:       Endpoint,
    /// How many blocks to process.
    // Only here for testing purposes...
    #[arg(long = "num-blocks", default_value_t = 10000)]
    num_blocks: u64,
}

<<<<<<< HEAD
#[derive(Eq, PartialEq, Copy, Clone, PartialOrd, Ord, Debug, Hash)]
struct CanonicalAccountAddress([u8; ACCOUNT_ADDRESS_SIZE]);

impl From<AccountAddress> for CanonicalAccountAddress {
    fn from(aa: AccountAddress) -> Self {
        let bytes: &[u8; ACCOUNT_ADDRESS_SIZE] = aa.as_ref();
        let canonical_bytes: [u8; ACCOUNT_ADDRESS_SIZE] = bytes[0..29]
            .into_iter()
            .enumerate()
            .fold([0; ACCOUNT_ADDRESS_SIZE], |mut acc, (i, byte)| {
                acc[i] = *byte;
                acc
            });

        CanonicalAccountAddress(canonical_bytes)
    }
}
impl fmt::Display for CanonicalAccountAddress {
    fn fmt(&self, f: &mut fmt::Formatter<'_>) -> fmt::Result {
        AccountAddress(self.0).fmt(f)
    }
}

/// Information about individual blocks. Useful for linking entities to a block and it's
/// corresponding attributes.
=======
/// Information about individual blocks. Useful for linking entities to a block
/// and it's corresponding attributes.
>>>>>>> 493b47c6
#[derive(Debug, Clone, Copy)]
struct BlockDetails {
    /// Finalization time of the block. Used to show how metrics evolve over
    /// time by linking entities, such as accounts and transactions, to
    /// the block in which they are created.
    block_time: DateTime<Utc>,
    /// Height of block from genesis. Used to restart the process of collecting
    /// metrics from the latest block recorded.
    height:     AbsoluteBlockHeight,
}

/// Holds selected attributes about accounts created on chain.
#[derive(Debug)]
struct AccountDetails {
    /// Whether an account was created as an initial account or not.
    is_initial: bool,
    /// Foreign key to the block in which the account was created.
    block_hash: BlockHash,
}

/// Holds selected attributes of an account transaction.
#[derive(Debug)]
struct TransactionDetails {
    /// The transaction type of the account transaction. Can be none if
    /// transaction was rejected due to serialization failure.
    transaction_type: Option<TransactionType>,
    /// Foreign key to the block in which the transaction was finalized.
    block_hash:       BlockHash,
    /// The cost of the transaction.
    cost:             Amount,
    /// Whether the transaction failed or not.
    is_failed:        bool,
}

/// Holds selected attributes of a contract module deployed on chain.
#[derive(Debug)]
struct ContractModuleDetails {
    /// Foreign key to the block in which the module was deployed.
    block_hash: BlockHash,
}

/// Holds selected attributes of a contract instance created on chain.
#[derive(Debug)]
struct ContractInstanceDetails {
    /// Foreign key to the module used to instantiate the contract
    module_ref: ModuleRef,
    /// Foreign key to the block in which the contract was instantiated.
    block_hash: BlockHash,
}

/// Represents a compound unique constraint for relations between accounts and transactions
#[derive(Debug, Hash, PartialEq, PartialOrd, Ord, Eq)]
struct TransactionAccountRelation(AccountAddress, TransactionHash);

/// Represents a compound unique constraint for relations between contracts and transactions
#[derive(Debug, Hash, PartialEq, PartialOrd, Ord, Eq)]
struct TransactionContractRelation(ContractAddress, TransactionHash);

type BlocksTable = HashMap<BlockHash, BlockDetails>;
type AccountsTable = HashMap<CanonicalAccountAddress, AccountDetails>;
type AccountTransactionsTable = HashMap<TransactionHash, TransactionDetails>;
type ContractModulesTable = HashMap<ModuleRef, ContractModuleDetails>;
type ContractInstancesTable = HashMap<ContractAddress, ContractInstanceDetails>;
type TransactionsAccountsTable = HashSet<TransactionAccountRelation>;
type TransactionsContractsTable = HashSet<TransactionContractRelation>;

/// This is intended as a in-memory DB, which follows the same schema as the
/// final DB will follow.
struct DB {
    /// Table containing all blocks queried from node.
    blocks:               BlocksTable,
    /// Table containing all accounts created on chain, along with accounts
    /// present in genesis block
    accounts:             AccountsTable,
    /// Table containing all account transactions finalized on chain.
    account_transactions: AccountTransactionsTable,
    /// Table containing all smart contract modules deployed on chain.
    contract_modules:     ContractModulesTable,
    /// Table containing all smart contract instances created on chain.
<<<<<<< HEAD
    contract_instances: ContractInstancesTable,
    /// Table containing relations between accounts and transactions.
    transaction_account_relations: TransactionsAccountsTable,
    /// Table containing relations between contract instances and transactions.
    transaction_contract_relations: TransactionsContractsTable,
=======
    contract_instances:   ContractInstancesTable,
>>>>>>> 493b47c6
}

/// Events from individual transactions to store in the database.
enum BlockEvent {
    AccountCreation(AccountAddress, AccountDetails),
    AccountTransaction(
        TransactionHash,
        TransactionDetails,
        Vec<TransactionAccountRelation>,
        Vec<TransactionContractRelation>,
    ),
    ContractModuleDeployment(ModuleRef, ContractModuleDetails),
    ContractInstantiation(ContractAddress, ContractInstanceDetails),
}

/// Queries node for account info for the `account` given at the block
/// represented by the `block_hash`
fn account_details(
    block_hash: BlockHash,
    account_creation_details: &AccountCreationDetails,
) -> AccountDetails {
    let is_initial = match account_creation_details.credential_type {
        CredentialType::Initial { .. } => true,
        CredentialType::Normal { .. } => false,
    };

    AccountDetails {
        is_initial,
        block_hash,
    }
}

/// Returns accounts on chain at the give `block_hash`
async fn accounts_in_block(
    node: &mut Client,
    block_hash: BlockHash,
) -> anyhow::Result<BTreeMap<CanonicalAccountAddress, AccountDetails>> {
    let accounts = node
        .get_account_list(block_hash)
        .await
        .with_context(|| format!("Could not get accounts for block: {}", block_hash))?
        .response;

    let accounts_details_map = accounts
        .then(|res| {
            let mut node = node.clone();

            async move {
                let account = res.with_context(|| {
                    format!("Error while streaming accounts in block: {}", block_hash)
                })?;
                let account_info = node
                    .get_account_info(&AccountIdentifier::Address(account), block_hash)
                    .await
                    .with_context(|| {
                        format!(
                            "Error while getting account info for account {} at block {}",
                            account, block_hash
                        )
                    })?
                    .response;

                anyhow::Ok((account, account_info))
            }
        })
        .try_fold(BTreeMap::new(), |mut map, (account, info)| async move {
            let is_initial = info
                .account_credentials
                .get(&0.into())
                .map_or(false, |cdi| match cdi.value {
                    AccountCredentialWithoutProofs::Initial { .. } => true,
                    AccountCredentialWithoutProofs::Normal { .. } => false,
                });

            let canonical_account = CanonicalAccountAddress::from(account);
            let details = AccountDetails {
                is_initial,
                block_hash,
            };
            map.insert(canonical_account, details);

            Ok(map)
        })
        .await?;

    Ok(accounts_details_map)
}

/// Maps `AccountTransactionDetails` to `TransactionDetails`, where rejected
/// transactions without a transaction type are represented by `None`.
fn get_account_transaction_details(
    details: &AccountTransactionDetails,
    block_hash: BlockHash,
) -> TransactionDetails {
    let transaction_type = details.transaction_type();
    let is_failed = details.effects.is_rejected().is_some();

    TransactionDetails {
        block_hash,
        transaction_type,
        is_failed,
        cost: details.cost,
    }
}

/// Maps `BlockItemSummary` to `BlockEvent`, which represent entities stored in
/// the database.
fn to_block_events(block_hash: BlockHash, block_item: BlockItemSummary) -> Vec<BlockEvent> {
    let mut events: Vec<BlockEvent> = Vec::new();

    match &block_item.details {
        AccountTransaction(atd) => {
<<<<<<< HEAD
            // TODO: do we want to store failed transactions?
            if let Some(details) = get_account_transaction_details(atd, block_hash) {
                let affected_accounts = block_item
                    .affected_addresses()
                    .into_iter()
                    .map(|address| TransactionAccountRelation(address, block_item.hash));

                let affected_contracts = block_item
                    .affected_contracts()
                    .into_iter()
                    .map(|address| TransactionContractRelation(address, block_item.hash));

                println!(
                    "TRANSACTION:\nhash: {}\ndetails: {:?}",
                    block_item.hash, &details
                ); // Logger debug

                let event = BlockEvent::AccountTransaction(
                    block_item.hash,
                    details,
                    affected_accounts.collect(),
                    affected_contracts.collect(),
                );

                events.push(event);
            }
=======
            let details = get_account_transaction_details(&atd, block_hash);
            println!(
                "TRANSACTION:\nhash: {}\ndetails: {:?}",
                block_item.hash, &details
            ); // Logger debug
            let event = BlockEvent::AccountTransaction(block_item.hash, details);
            events.push(event);
>>>>>>> 493b47c6

            match &atd.effects {
                AccountTransactionEffects::ModuleDeployed { module_ref } => {
                    let details = ContractModuleDetails { block_hash };
                    println!(
                        "CONTRACT MODULE:\nref: {}\ndetails: {:?}",
                        module_ref, &details
                    ); // Logger debug
                    let event = BlockEvent::ContractModuleDeployment(*module_ref, details);
                    events.push(event);
                }
                AccountTransactionEffects::ContractInitialized { data } => {
                    let details = ContractInstanceDetails {
                        block_hash,
                        module_ref: data.origin_ref,
                    };
                    println!(
                        "CONTRACT INSTANCE:\naddress: {}\ndetails: {:?}",
                        data.address, &details
                    ); // Logger debug
                    let event = BlockEvent::ContractInstantiation(data.address, details);
                    events.push(event);
                }
                _ => {}
            };
        }
        AccountCreation(act) => {
            let address = act.address;
            let details = account_details(block_hash, act);

            println!("ACCOUNT:\naddress: {}\ndetails: {:?}", address, details); // Logger debug

            let block_event = BlockEvent::AccountCreation(address, details);
            events.push(block_event);
        }
        _ => {}
    };

    events
}

/// Maps a stream of transactions to a stream of `BlockEvent`s
async fn get_block_events(
    node: &mut Client,
    block_hash: BlockHash,
) -> anyhow::Result<impl Stream<Item = anyhow::Result<BlockEvent>>> {
    let transactions = node
        .get_block_transaction_events(block_hash)
        .await
        .with_context(|| format!("Could not get transactions for block: {}", block_hash))?
        .response;

    let block_events = transactions
        .map_ok(move |bi| {
            let block_events: Vec<Result<BlockEvent, anyhow::Error>> =
                to_block_events(block_hash, bi)
                    .into_iter()
                    .map(Ok)
                    .collect();
            futures::stream::iter(block_events)
        })
        .map_err(move |err| {
            anyhow!(
                "Error while streaming transactions for block: {} - {}",
                block_hash,
                err
            )
        })
        .try_flatten();

    Ok(block_events)
}

/// Init db with a block and corresponding accounts found in block. This is a
/// helper function to be used for genesis block only.
fn init_db(
    db: &mut DB,
    (block_hash, block_details): (BlockHash, BlockDetails),
    accounts: BTreeMap<AccountAddress, AccountDetails>,
) {
    db.blocks.insert(block_hash, block_details);
    db.accounts.extend(accounts.into_iter());
}

/// Insert as a single DB transaction to facilitate easy recovery, as the
/// service can restart from current height stored in DB.
fn update_db(
    db: &mut DB,
    (block_hash, block_details): (BlockHash, BlockDetails),
<<<<<<< HEAD
    accounts: BTreeMap<CanonicalAccountAddress, AccountDetails>,
    transactions: Option<BTreeMap<TransactionHash, TransactionDetails>>,
    contract_modules: Option<BTreeMap<ModuleRef, ContractModuleDetails>>,
    contract_instances: Option<BTreeMap<ContractAddress, ContractInstanceDetails>>,
    transaction_account_relations: Option<BTreeSet<TransactionAccountRelation>>,
    transaction_contract_relations: Option<BTreeSet<TransactionContractRelation>>,
) {
    db.blocks.insert(block_hash, block_details);
    db.accounts.extend(accounts.into_iter());
    if let Some(ts) = transactions {
        db.account_transactions.extend(ts.into_iter());
    }
    if let Some(ms) = contract_modules {
        db.contract_modules.extend(ms.into_iter());
    }
    if let Some(is) = contract_instances {
        db.contract_instances.extend(is.into_iter());
    }
    if let Some(tars) = transaction_account_relations {
        db.transaction_account_relations.extend(tars.into_iter());
    }
    if let Some(tcrs) = transaction_contract_relations {
        db.transaction_contract_relations.extend(tcrs.into_iter());
    }
=======
    accounts: BTreeMap<AccountAddress, AccountDetails>,
    transactions: BTreeMap<TransactionHash, TransactionDetails>,
    contract_modules: BTreeMap<ModuleRef, ContractModuleDetails>,
    contract_instances: BTreeMap<ContractAddress, ContractInstanceDetails>,
) {
    db.blocks.insert(block_hash, block_details);
    db.accounts.extend(accounts.into_iter());
    db.account_transactions.extend(transactions.into_iter());
    db.contract_modules.extend(contract_modules.into_iter());
    db.contract_instances.extend(contract_instances.into_iter());
>>>>>>> 493b47c6
}

/// Processes a block, represented by `block_hash` by querying the node for
/// entities present in the block state, updating the `db`. Should only be
/// used to process the genesis block.
async fn process_genesis_block(
    node: &mut Client,
    block_hash: BlockHash,
    db: &mut DB,
) -> anyhow::Result<()> {
    let block_info = node
        .get_block_info(block_hash)
        .await
        .with_context(|| format!("Could not get block info for genesis block: {}", block_hash))?
        .response;

    let block_details = BlockDetails {
        block_time: block_info.block_slot_time,
        height:     block_info.block_height,
    };

    let genesis_accounts = accounts_in_block(node, block_hash).await?;
<<<<<<< HEAD
    update_db(
        db,
        (block_hash, block_details),
        genesis_accounts,
        None,
        None,
        None,
        None,
        None,
    );
=======
    init_db(db, (block_hash, block_details), genesis_accounts);
>>>>>>> 493b47c6

    Ok(())
}

/// Process a block, represented by `block_hash`, updating the `db`
/// corresponding to events captured by the block.
async fn process_block(
    node: &mut Client,
    block_hash: BlockHash,
    db: &mut DB,
) -> anyhow::Result<()> {
    let block_info = node
        .get_block_info(block_hash)
        .await
        .with_context(|| format!("Could not get block info for block: {}", block_hash))?
        .response;

    let block_details = BlockDetails {
        block_time: block_info.block_slot_time,
        height:     block_info.block_height,
    };

    let mut accounts: BTreeMap<CanonicalAccountAddress, AccountDetails> = BTreeMap::new();
    let mut account_transactions: BTreeMap<TransactionHash, TransactionDetails> = BTreeMap::new();
    let mut contract_modules: BTreeMap<ModuleRef, ContractModuleDetails> = BTreeMap::new();
    let mut contract_instances: BTreeMap<ContractAddress, ContractInstanceDetails> =
        BTreeMap::new();
    let mut transaction_account_relations: BTreeSet<TransactionAccountRelation> = BTreeSet::new();
    let mut transaction_contract_relations: BTreeSet<TransactionContractRelation> = BTreeSet::new();

    let block_events = get_block_events(node, block_info.block_hash).await?;
    block_events
        .try_for_each(|be| {
            match be {
                BlockEvent::AccountCreation(address, details) => {
                    accounts.insert(CanonicalAccountAddress::from(address), details);
                }
                BlockEvent::AccountTransaction(
                    hash,
                    details,
                    affected_accounts,
                    affected_contracts,
                ) => {
                    account_transactions.insert(hash, details);

                    if !affected_accounts.is_empty() {
                        transaction_account_relations
                            .append(&mut BTreeSet::from_iter(affected_accounts.into_iter()));
                    }

                    if !affected_contracts.is_empty() {
                        transaction_contract_relations
                            .append(&mut BTreeSet::from_iter(affected_contracts.into_iter()));
                    }
                }
                BlockEvent::ContractModuleDeployment(module_ref, details) => {
                    contract_modules.insert(module_ref, details);
                }
                BlockEvent::ContractInstantiation(address, details) => {
                    contract_instances.insert(address, details);
                }
            };

            future::ok(())
        })
        .await?;

    update_db(
        db,
        (block_hash, block_details),
        accounts,
<<<<<<< HEAD
        Some(account_transactions),
        Some(contract_modules),
        Some(contract_instances),
        Some(transaction_account_relations),
        Some(transaction_contract_relations),
=======
        account_transactions,
        contract_modules,
        contract_instances,
>>>>>>> 493b47c6
    );

    Ok(())
}

/// Prints the state of the `db` given.
fn print_db(db: DB) {
    // Print blocks
    println!("{} blocks stored\n", &db.blocks.len());

    let get_block_time = |block_hash: BlockHash| {
        db.blocks
            .get(&block_hash)
            .expect("Entity with wrong reference to block")
            .block_time
    };

    // Print accounts
    let mut accounts: Vec<(CanonicalAccountAddress, DateTime<Utc>, AccountDetails)> = db
        .accounts
        .into_iter()
        .map(|(address, details)| (address, get_block_time(details.block_hash), details))
        .collect();

    accounts.sort_by_key(|v| v.1);

    let account_strings: Vec<String> = accounts
        .into_iter()
        .map(|(address, block_time, details)| {
            format!("Account: {}, {}, {:?}", address, block_time, details)
        })
        .collect();
    println!(
        "{} accounts stored:\n{}\n",
        account_strings.len(),
        account_strings.join("\n")
    );

    // Print transactions
    let mut transactions: Vec<(TransactionHash, DateTime<Utc>, TransactionDetails)> = db
        .account_transactions
        .into_iter()
        .map(|(hash, details)| (hash, get_block_time(details.block_hash), details))
        .collect();

    transactions.sort_by_key(|v| v.1);

    let transaction_strings: Vec<String> = transactions
        .into_iter()
        .map(|(hash, block_time, details)| {
            format!("Transaction: {}, {}, {:?}", hash, block_time, details)
        })
        .collect();
    println!(
        "{} transactions stored:\n{}\n",
        transaction_strings.len(),
        transaction_strings.join("\n")
    );

    // Print contract modules
    let mut contract_modules: Vec<(ModuleRef, DateTime<Utc>, ContractModuleDetails)> = db
        .contract_modules
        .into_iter()
        .map(|(m_ref, details)| (m_ref, get_block_time(details.block_hash), details))
        .collect();

    contract_modules.sort_by_key(|v| v.1);

    let module_strings: Vec<String> = contract_modules
        .into_iter()
        .map(|(m_ref, block_time, details)| {
            format!("Contract module: {}, {}, {:?}", m_ref, block_time, details)
        })
        .collect();
    println!(
        "{} contract modules stored:\n{}\n",
        module_strings.len(),
        module_strings.join("\n")
    );

    // Print contract instances
    let mut contract_instances: Vec<(ContractAddress, DateTime<Utc>, ContractInstanceDetails)> = db
        .contract_instances
        .into_iter()
        .map(|(address, details)| (address, get_block_time(details.block_hash), details))
        .collect();

    contract_instances.sort_by_key(|v| v.1);

    let instance_strings: Vec<String> = contract_instances
        .into_iter()
        .map(|(address, block_time, details)| {
            format!(
                "Contract instance: {}, {}, {:?}",
                address, block_time, details
            )
        })
        .collect();
    println!(
        "{} contract instances stored:\n{}\n",
        instance_strings.len(),
        instance_strings.join("\n")
    );

    // Print transaction-account relations
    let tar_strings: Vec<String> = db
        .transaction_account_relations
        .into_iter()
        .map(|TransactionAccountRelation(account, transaction)| {
            format!(
                "Transaction-Account relation: {} - {}",
                transaction, account
            )
        })
        .collect();

    println!(
        "{} transaction-account relations stored:\n{}\n",
        tar_strings.len(),
        tar_strings.join("\n")
    );

    // Print transaction-contract relations
    let tcr_strings: Vec<String> = db
        .transaction_contract_relations
        .into_iter()
        .map(|TransactionContractRelation(contract, transaction)| {
            format!(
                "Transaction-Contract relation: {} - {}",
                transaction, contract
            )
        })
        .collect();

    println!(
        "{} transaction-contract relations stored:\n{}\n",
        tcr_strings.len(),
        tcr_strings.join("\n")
    );
}

/// Queries the node available at `Args.endpoint` from `from_height` for
/// `Args.num_blocks` blocks. Inserts results captured into the supplied `db`.
async fn use_node(db: &mut DB, from_height: AbsoluteBlockHeight) -> anyhow::Result<()> {
    let args = Args::parse();
    let endpoint = args.node;
    let blocks_to_process = from_height.height + args.num_blocks;

    println!("Using node {}\n", endpoint.uri());

    let mut node = Client::new(endpoint)
        .await
        .context("Could not connect to node.")?;

    let mut blocks_stream = node
        .get_finalized_blocks_from(from_height)
        .await
        .context("Error querying blocks")?;

    if from_height.height == 0 {
        if let Some(genesis_block) = blocks_stream.next().await {
            process_genesis_block(&mut node, genesis_block.block_hash, db).await?;
        }
    }

    for _ in from_height.height + 1..blocks_to_process {
        if let Some(block) = blocks_stream.next().await {
            process_block(&mut node, block.block_hash, db).await?;
        }
    }

    Ok(())
}

#[tokio::main]
async fn main() -> anyhow::Result<()> {
    let mut db = DB {
        blocks:               HashMap::new(),
        accounts:             HashMap::new(),
        account_transactions: HashMap::new(),
<<<<<<< HEAD
        contract_modules: HashMap::new(),
        contract_instances: HashMap::new(),
        transaction_account_relations: HashSet::new(),
        transaction_contract_relations: HashSet::new(),
=======
        contract_modules:     HashMap::new(),
        contract_instances:   HashMap::new(),
>>>>>>> 493b47c6
    };

    let current_height = AbsoluteBlockHeight { height: 0 }; // TOOD: get this from actual DB
    use_node(&mut db, current_height)
        .await
        .context("Error happened while querying node.")?;

    print_db(db);

    Ok(())
}<|MERGE_RESOLUTION|>--- conflicted
+++ resolved
@@ -4,16 +4,7 @@
 use anyhow::{anyhow, Context};
 use chrono::{DateTime, Utc};
 use clap::Parser;
-<<<<<<< HEAD
-use concordium_rust_sdk::smart_contracts::common::{Amount, ACCOUNT_ADDRESS_SIZE};
-use concordium_rust_sdk::types::hashes::TransactionHash;
-use concordium_rust_sdk::types::smart_contracts::ModuleRef;
-use concordium_rust_sdk::types::{
-    AccountTransactionDetails, AccountTransactionEffects, BlockItemSummary, ContractAddress,
-    TransactionType,
-};
-=======
->>>>>>> 493b47c6
+use concordium_rust_sdk::smart_contracts::common::ACCOUNT_ADDRESS_SIZE;
 use concordium_rust_sdk::{
     id::types::AccountCredentialWithoutProofs,
     smart_contracts::common::{AccountAddress, Amount},
@@ -37,14 +28,13 @@
         help = "The endpoint is expected to point to a concordium node grpc v2 API.",
         default_value = "http://localhost:20001"
     )]
-    node:       Endpoint,
+    node: Endpoint,
     /// How many blocks to process.
     // Only here for testing purposes...
     #[arg(long = "num-blocks", default_value_t = 10000)]
     num_blocks: u64,
 }
 
-<<<<<<< HEAD
 #[derive(Eq, PartialEq, Copy, Clone, PartialOrd, Ord, Debug, Hash)]
 struct CanonicalAccountAddress([u8; ACCOUNT_ADDRESS_SIZE]);
 
@@ -70,10 +60,6 @@
 
 /// Information about individual blocks. Useful for linking entities to a block and it's
 /// corresponding attributes.
-=======
-/// Information about individual blocks. Useful for linking entities to a block
-/// and it's corresponding attributes.
->>>>>>> 493b47c6
 #[derive(Debug, Clone, Copy)]
 struct BlockDetails {
     /// Finalization time of the block. Used to show how metrics evolve over
@@ -82,7 +68,7 @@
     block_time: DateTime<Utc>,
     /// Height of block from genesis. Used to restart the process of collecting
     /// metrics from the latest block recorded.
-    height:     AbsoluteBlockHeight,
+    height: AbsoluteBlockHeight,
 }
 
 /// Holds selected attributes about accounts created on chain.
@@ -101,11 +87,11 @@
     /// transaction was rejected due to serialization failure.
     transaction_type: Option<TransactionType>,
     /// Foreign key to the block in which the transaction was finalized.
-    block_hash:       BlockHash,
+    block_hash: BlockHash,
     /// The cost of the transaction.
-    cost:             Amount,
+    cost: Amount,
     /// Whether the transaction failed or not.
-    is_failed:        bool,
+    is_failed: bool,
 }
 
 /// Holds selected attributes of a contract module deployed on chain.
@@ -144,24 +130,20 @@
 /// final DB will follow.
 struct DB {
     /// Table containing all blocks queried from node.
-    blocks:               BlocksTable,
+    blocks: BlocksTable,
     /// Table containing all accounts created on chain, along with accounts
     /// present in genesis block
-    accounts:             AccountsTable,
+    accounts: AccountsTable,
     /// Table containing all account transactions finalized on chain.
     account_transactions: AccountTransactionsTable,
     /// Table containing all smart contract modules deployed on chain.
-    contract_modules:     ContractModulesTable,
+    contract_modules: ContractModulesTable,
     /// Table containing all smart contract instances created on chain.
-<<<<<<< HEAD
     contract_instances: ContractInstancesTable,
     /// Table containing relations between accounts and transactions.
     transaction_account_relations: TransactionsAccountsTable,
     /// Table containing relations between contract instances and transactions.
     transaction_contract_relations: TransactionsContractsTable,
-=======
-    contract_instances:   ContractInstancesTable,
->>>>>>> 493b47c6
 }
 
 /// Events from individual transactions to store in the database.
@@ -274,42 +256,30 @@
 
     match &block_item.details {
         AccountTransaction(atd) => {
-<<<<<<< HEAD
-            // TODO: do we want to store failed transactions?
-            if let Some(details) = get_account_transaction_details(atd, block_hash) {
-                let affected_accounts = block_item
-                    .affected_addresses()
-                    .into_iter()
-                    .map(|address| TransactionAccountRelation(address, block_item.hash));
-
-                let affected_contracts = block_item
-                    .affected_contracts()
-                    .into_iter()
-                    .map(|address| TransactionContractRelation(address, block_item.hash));
-
-                println!(
-                    "TRANSACTION:\nhash: {}\ndetails: {:?}",
-                    block_item.hash, &details
-                ); // Logger debug
-
-                let event = BlockEvent::AccountTransaction(
-                    block_item.hash,
-                    details,
-                    affected_accounts.collect(),
-                    affected_contracts.collect(),
-                );
-
-                events.push(event);
-            }
-=======
-            let details = get_account_transaction_details(&atd, block_hash);
+            let details = get_account_transaction_details(atd, block_hash);
+            let affected_accounts = block_item
+                .affected_addresses()
+                .into_iter()
+                .map(|address| TransactionAccountRelation(address, block_item.hash));
+
+            let affected_contracts = block_item
+                .affected_contracts()
+                .into_iter()
+                .map(|address| TransactionContractRelation(address, block_item.hash));
+
             println!(
                 "TRANSACTION:\nhash: {}\ndetails: {:?}",
                 block_item.hash, &details
             ); // Logger debug
-            let event = BlockEvent::AccountTransaction(block_item.hash, details);
+
+            let event = BlockEvent::AccountTransaction(
+                block_item.hash,
+                details,
+                affected_accounts.collect(),
+                affected_contracts.collect(),
+            );
+
             events.push(event);
->>>>>>> 493b47c6
 
             match &atd.effects {
                 AccountTransactionEffects::ModuleDeployed { module_ref } => {
@@ -388,7 +358,7 @@
 fn init_db(
     db: &mut DB,
     (block_hash, block_details): (BlockHash, BlockDetails),
-    accounts: BTreeMap<AccountAddress, AccountDetails>,
+    accounts: BTreeMap<CanonicalAccountAddress, AccountDetails>,
 ) {
     db.blocks.insert(block_hash, block_details);
     db.accounts.extend(accounts.into_iter());
@@ -399,43 +369,22 @@
 fn update_db(
     db: &mut DB,
     (block_hash, block_details): (BlockHash, BlockDetails),
-<<<<<<< HEAD
     accounts: BTreeMap<CanonicalAccountAddress, AccountDetails>,
-    transactions: Option<BTreeMap<TransactionHash, TransactionDetails>>,
-    contract_modules: Option<BTreeMap<ModuleRef, ContractModuleDetails>>,
-    contract_instances: Option<BTreeMap<ContractAddress, ContractInstanceDetails>>,
-    transaction_account_relations: Option<BTreeSet<TransactionAccountRelation>>,
-    transaction_contract_relations: Option<BTreeSet<TransactionContractRelation>>,
-) {
-    db.blocks.insert(block_hash, block_details);
-    db.accounts.extend(accounts.into_iter());
-    if let Some(ts) = transactions {
-        db.account_transactions.extend(ts.into_iter());
-    }
-    if let Some(ms) = contract_modules {
-        db.contract_modules.extend(ms.into_iter());
-    }
-    if let Some(is) = contract_instances {
-        db.contract_instances.extend(is.into_iter());
-    }
-    if let Some(tars) = transaction_account_relations {
-        db.transaction_account_relations.extend(tars.into_iter());
-    }
-    if let Some(tcrs) = transaction_contract_relations {
-        db.transaction_contract_relations.extend(tcrs.into_iter());
-    }
-=======
-    accounts: BTreeMap<AccountAddress, AccountDetails>,
     transactions: BTreeMap<TransactionHash, TransactionDetails>,
     contract_modules: BTreeMap<ModuleRef, ContractModuleDetails>,
     contract_instances: BTreeMap<ContractAddress, ContractInstanceDetails>,
+    transaction_account_relations: BTreeSet<TransactionAccountRelation>,
+    transaction_contract_relations: BTreeSet<TransactionContractRelation>,
 ) {
     db.blocks.insert(block_hash, block_details);
     db.accounts.extend(accounts.into_iter());
     db.account_transactions.extend(transactions.into_iter());
     db.contract_modules.extend(contract_modules.into_iter());
     db.contract_instances.extend(contract_instances.into_iter());
->>>>>>> 493b47c6
+    db.transaction_account_relations
+        .extend(transaction_account_relations.into_iter());
+    db.transaction_contract_relations
+        .extend(transaction_contract_relations.into_iter());
 }
 
 /// Processes a block, represented by `block_hash` by querying the node for
@@ -454,24 +403,11 @@
 
     let block_details = BlockDetails {
         block_time: block_info.block_slot_time,
-        height:     block_info.block_height,
+        height: block_info.block_height,
     };
 
     let genesis_accounts = accounts_in_block(node, block_hash).await?;
-<<<<<<< HEAD
-    update_db(
-        db,
-        (block_hash, block_details),
-        genesis_accounts,
-        None,
-        None,
-        None,
-        None,
-        None,
-    );
-=======
     init_db(db, (block_hash, block_details), genesis_accounts);
->>>>>>> 493b47c6
 
     Ok(())
 }
@@ -491,7 +427,7 @@
 
     let block_details = BlockDetails {
         block_time: block_info.block_slot_time,
-        height:     block_info.block_height,
+        height: block_info.block_height,
     };
 
     let mut accounts: BTreeMap<CanonicalAccountAddress, AccountDetails> = BTreeMap::new();
@@ -543,17 +479,11 @@
         db,
         (block_hash, block_details),
         accounts,
-<<<<<<< HEAD
-        Some(account_transactions),
-        Some(contract_modules),
-        Some(contract_instances),
-        Some(transaction_account_relations),
-        Some(transaction_contract_relations),
-=======
         account_transactions,
         contract_modules,
         contract_instances,
->>>>>>> 493b47c6
+        transaction_account_relations,
+        transaction_contract_relations,
     );
 
     Ok(())
@@ -731,18 +661,13 @@
 #[tokio::main]
 async fn main() -> anyhow::Result<()> {
     let mut db = DB {
-        blocks:               HashMap::new(),
-        accounts:             HashMap::new(),
+        blocks: HashMap::new(),
+        accounts: HashMap::new(),
         account_transactions: HashMap::new(),
-<<<<<<< HEAD
         contract_modules: HashMap::new(),
         contract_instances: HashMap::new(),
         transaction_account_relations: HashSet::new(),
         transaction_contract_relations: HashSet::new(),
-=======
-        contract_modules:     HashMap::new(),
-        contract_instances:   HashMap::new(),
->>>>>>> 493b47c6
     };
 
     let current_height = AbsoluteBlockHeight { height: 0 }; // TOOD: get this from actual DB
