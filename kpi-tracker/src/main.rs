use std::collections::{BTreeMap, BTreeSet, HashMap, HashSet};

use anyhow::{anyhow, Context};
use chrono::{DateTime, Utc};
use clap::Parser;
use concordium_rust_sdk::smart_contracts::common::Amount;
use concordium_rust_sdk::types::hashes::TransactionHash;
use concordium_rust_sdk::types::smart_contracts::ModuleRef;
use concordium_rust_sdk::types::{
    AccountTransactionDetails, AccountTransactionEffects, BlockItemSummary, ContractAddress,
    TransactionType,
};
use concordium_rust_sdk::{
    id::types::AccountCredentialWithoutProofs,
    smart_contracts::common::AccountAddress,
    types::{
        hashes::BlockHash,
        AbsoluteBlockHeight, AccountCreationDetails,
        BlockItemSummaryDetails::{AccountCreation, AccountTransaction},
        CredentialType,
    },
    v2::{AccountIdentifier, Client, Endpoint},
};
use futures::{self, future, Stream, StreamExt, TryStreamExt};

#[derive(Debug, Parser)]
struct Args {
    /// The node used for querying
    #[arg(
        long = "node",
        help = "The endpoint is expected to point to a concordium node grpc v2 API.",
        default_value = "http://localhost:20001"
    )]
    node: Endpoint,
    /// How many blocks to process.
    // Only here for testing purposes...
    #[arg(long = "num-blocks", default_value_t = 10000)]
    num_blocks: u64,
}

/// Information about individual blocks. Useful for linking entities to a block and it's
/// corresponding attributes.
#[derive(Debug, Clone, Copy)]
struct BlockDetails {
    /// Finalization time of the block. Used to show how metrics evolve over time by linking entities, such as accounts and transactions, to
    /// the block in which they are created.
    block_time: DateTime<Utc>,
    /// Height of block from genesis. Used to restart the process of collecting metrics from the
    /// latest block recorded.
    height: AbsoluteBlockHeight,
}

/// Holds selected attributes about accounts created on chain.
#[derive(Debug)]
struct AccountDetails {
    /// Whether an account was created as an initial account or not.
    is_initial: bool,
    /// FK to the block in which the account was created.
    block_hash: BlockHash,
}

/// Holds selected attributes of an account transaction.
#[derive(Debug)]
struct TransactionDetails {
    /// The transaction type of the account transaction
    transaction_type: TransactionType,
    /// FK to the block in which the transaction was finalized.
    block_hash: BlockHash,
    /// The cost of the transaction.
    cost: Amount,
}

/// Holds selected attributes of a contract module deployed on chain.
#[derive(Debug)]
struct ContractModuleDetails {
    /// FK to the block in which the module was deployed.
    block_hash: BlockHash,
}

/// Holds selected attributes of a contract instance created on chain.
#[derive(Debug)]
struct ContractInstanceDetails {
    /// FK to the module used to instantiate the contract
    module_ref: ModuleRef,
    /// FK to the block in which the contract was instantiated.
    block_hash: BlockHash,
}

/// Represents a compound unique constraint for relations between accounts and transactions
#[derive(Debug, Hash, PartialEq, PartialOrd, Ord, Eq)]
struct TransactionAccountRelation(AccountAddress, TransactionHash);

/// Represents a compound unique constraint for relations between contracts and transactions
#[derive(Debug, Hash, PartialEq, PartialOrd, Ord, Eq)]
struct TransactionContractRelation(ContractAddress, TransactionHash);

type BlocksTable = HashMap<BlockHash, BlockDetails>;
type AccountsTable = HashMap<AccountAddress, AccountDetails>;
type AccountTransactionsTable = HashMap<TransactionHash, TransactionDetails>;
type ContractModulesTable = HashMap<ModuleRef, ContractModuleDetails>;
type ContractInstancesTable = HashMap<ContractAddress, ContractInstanceDetails>;
type TransactionsAccountsTable = HashSet<TransactionAccountRelation>;
type TransactionsContractsTable = HashSet<TransactionContractRelation>;

/// This is intended as a in-memory DB, which follows the same schema as the final DB will follow.
struct DB {
    /// Table containing all blocks queried from node.
    blocks: BlocksTable,
    /// Table containing all accounts created on chain, along with accounts present in genesis
    /// block
    accounts: AccountsTable,
    /// Table containing all account transactions finalized on chain.
    account_transactions: AccountTransactionsTable,
    /// Table containing all smart contract modules deployed on chain.
    contract_modules: ContractModulesTable,
    /// Table containing all smart contract instances created on chain.
    contract_instances: ContractInstancesTable,
    /// Table containing relations between accounts and transactions.
    transaction_account_relations: TransactionsAccountsTable,
    /// Table containing relations between contract instances and transactions.
    transaction_contract_relations: TransactionsContractsTable,
}

/// Events from individual transactions to store in the database.
enum BlockEvent {
    AccountCreation(AccountAddress, AccountDetails),
    AccountTransaction(
        TransactionHash,
        TransactionDetails,
        Vec<TransactionAccountRelation>,
        Vec<TransactionContractRelation>,
    ),
    ContractModuleDeployment(ModuleRef, ContractModuleDetails),
    ContractInstantiation(ContractAddress, ContractInstanceDetails),
}

/// Queries node for account info for the `account` given at the block represented by the
/// `block_hash`
fn account_details(
    block_hash: BlockHash,
<<<<<<< HEAD
    account_creation_details: Option<&AccountCreationDetails>,
=======
    account_creation_details: AccountCreationDetails,
>>>>>>> 268678a6
) -> AccountDetails {
    let is_initial = match account_creation_details.credential_type {
        CredentialType::Initial { .. } => true,
        CredentialType::Normal { .. } => false,
    };

    AccountDetails {
        is_initial,
        block_hash,
    }
}

/// Returns accounts on chain at the give `block_hash`
async fn accounts_in_block(
    node: &mut Client,
    block_hash: BlockHash,
) -> anyhow::Result<BTreeMap<AccountAddress, AccountDetails>> {
    let accounts = node
        .get_account_list(block_hash)
        .await
        .with_context(|| format!("Could not get accounts for block: {}", block_hash))?
        .response;

    let accounts_details_map = accounts
        .then(|res| {
            let mut node = node.clone();

            async move {
                let account = res.with_context(|| {
                    format!("Error while streaming accounts in block: {}", block_hash)
                })?;
                let account_info = node
                    .get_account_info(&AccountIdentifier::Address(account), block_hash)
                    .await
                    .with_context(|| {
                        format!(
                            "Error while getting account info for account {} at block {}",
                            account, block_hash
                        )
                    })?
                    .response;

                anyhow::Ok((account, account_info))
            }
        })
        .try_fold(BTreeMap::new(), |mut map, (account, info)| async move {
            let is_initial = info
                .account_credentials
                .get(&0.into())
                .map_or(false, |cdi| match cdi.value {
                    AccountCredentialWithoutProofs::Initial { .. } => true,
                    AccountCredentialWithoutProofs::Normal { .. } => false,
                });

            let details = AccountDetails {
                is_initial,
                block_hash,
            };
            map.insert(account, details);

            Ok(map)
        })
        .await?;

    Ok(accounts_details_map)
}

/// Maps `AccountTransactionDetails` to `TransactionDetails`, where rejected transactions without a
/// transaction type are represented by `None`.
fn get_account_transaction_details(
    details: &AccountTransactionDetails,
    block_hash: BlockHash,
) -> Option<TransactionDetails> {
    details
        .transaction_type()
        .map(|transaction_type| TransactionDetails {
            block_hash,
            transaction_type,
            cost: details.cost,
        })
}

/// Maps `BlockItemSummary` to `BlockEvent`, which represent entities stored in the database.
fn to_block_events(block_hash: BlockHash, block_item: BlockItemSummary) -> Vec<BlockEvent> {
    let mut events: Vec<BlockEvent> = Vec::new();

    match &block_item.details {
        AccountTransaction(atd) => {
            // TODO: do we want to store failed transactions?
            if let Some(details) = get_account_transaction_details(atd, block_hash) {
                let affected_accounts = block_item
                    .affected_addresses()
                    .into_iter()
                    .map(|address| TransactionAccountRelation(address, block_item.hash));

                let affected_contracts = block_item
                    .affected_contracts()
                    .into_iter()
                    .map(|address| TransactionContractRelation(address, block_item.hash));

                println!(
                    "TRANSACTION:\nhash: {}\ndetails: {:?}",
                    block_item.hash, &details
                ); // Logger debug

                let event = BlockEvent::AccountTransaction(
                    block_item.hash,
                    details,
                    affected_accounts.collect(),
                    affected_contracts.collect(),
                );

                events.push(event);
            }

            match &atd.effects {
                AccountTransactionEffects::ModuleDeployed { module_ref } => {
                    let details = ContractModuleDetails { block_hash };
                    println!(
                        "CONTRACT MODULE:\nref: {}\ndetails: {:?}",
                        module_ref, &details
                    ); // Logger debug
                    let event = BlockEvent::ContractModuleDeployment(*module_ref, details);
                    events.push(event);
                }
                AccountTransactionEffects::ContractInitialized { data } => {
                    let details = ContractInstanceDetails {
                        block_hash,
                        module_ref: data.origin_ref,
                    };
                    println!(
                        "CONTRACT INSTANCE:\naddress: {}\ndetails: {:?}",
                        data.address, &details
                    ); // Logger debug
                    let event = BlockEvent::ContractInstantiation(data.address, details);
                    events.push(event);
                }
                _ => {}
            };
        }
        AccountCreation(act) => {
            let address = act.address;
            let details = account_details(block_hash, act);

            println!("ACCOUNT:\naddress: {}\ndetails: {:?}", address, &details); // Logger debug

            let block_event = BlockEvent::AccountCreation(address, details);
            events.push(block_event);
        }
        _ => {}
    };

    events
}

/// Maps a stream of transactions to a stream of `BlockEvent`s
async fn get_block_events(
    node: &mut Client,
    block_hash: BlockHash,
) -> anyhow::Result<impl Stream<Item = anyhow::Result<BlockEvent>>> {
    let transactions = node
        .get_block_transaction_events(block_hash)
        .await
        .with_context(|| format!("Could not get transactions for block: {}", block_hash))?
        .response;

    let block_events = transactions
        .map_ok(move |bi| {
            let block_events: Vec<Result<BlockEvent, anyhow::Error>> =
                to_block_events(block_hash, bi)
                    .into_iter()
                    .map(Ok)
                    .collect();
            futures::stream::iter(block_events)
        })
        .map_err(move |err| {
            anyhow!(
                "Error while streaming transactions for block: {} - {}",
                block_hash,
                err
            )
        })
        .try_flatten();

    Ok(block_events)
}

/// Insert as a single DB transaction to facilitate easy recovery, as the service can restart from
/// current height stored in DB.
fn update_db(
    db: &mut DB,
    (block_hash, block_details): (BlockHash, &BlockDetails),
    accounts: BTreeMap<AccountAddress, AccountDetails>,
    transactions: Option<BTreeMap<TransactionHash, TransactionDetails>>,
    contract_modules: Option<BTreeMap<ModuleRef, ContractModuleDetails>>,
    contract_instances: Option<BTreeMap<ContractAddress, ContractInstanceDetails>>,
    transaction_account_relations: Option<BTreeSet<TransactionAccountRelation>>,
    transaction_contract_relations: Option<BTreeSet<TransactionContractRelation>>,
) {
    db.blocks.insert(block_hash, *block_details);
    db.accounts.extend(accounts.into_iter());
    if let Some(ts) = transactions {
        db.account_transactions.extend(ts.into_iter());
    }
    if let Some(ms) = contract_modules {
        db.contract_modules.extend(ms.into_iter());
    }
    if let Some(is) = contract_instances {
        db.contract_instances.extend(is.into_iter());
    }
    if let Some(tars) = transaction_account_relations {
        db.transaction_account_relations.extend(tars.into_iter());
    }
    if let Some(tcrs) = transaction_contract_relations {
        db.transaction_contract_relations.extend(tcrs.into_iter());
    }
}

/// Processes a block, represented by `block_hash` by querying the node for entities present in the block state, updating the `db`. Should only be
/// used to process the genesis block.
async fn process_genesis_block(
    node: &mut Client,
    block_hash: BlockHash,
    db: &mut DB,
) -> anyhow::Result<()> {
    let block_info = node
        .get_block_info(block_hash)
        .await
        .with_context(|| format!("Could not get block info for genesis block: {}", block_hash))?
        .response;

    let block_details = BlockDetails {
        block_time: block_info.block_slot_time,
        height: block_info.block_height,
    };

    let genesis_accounts = accounts_in_block(node, block_hash).await?;
    update_db(
        db,
        (block_hash, &block_details),
        genesis_accounts,
        None,
        None,
        None,
        None,
        None,
    );

    Ok(())
}

/// Process a block, represented by `block_hash`, updating the `db` corresponding to events captured by the block.
async fn process_block(
    node: &mut Client,
    block_hash: BlockHash,
    db: &mut DB,
) -> anyhow::Result<()> {
    let block_info = node
        .get_block_info(block_hash)
        .await
        .with_context(|| format!("Could not get block info for block: {}", block_hash))?
        .response;

    let block_details = BlockDetails {
        block_time: block_info.block_slot_time,
        height: block_info.block_height,
    };

    let mut accounts: BTreeMap<AccountAddress, AccountDetails> = BTreeMap::new();
    let mut account_transactions: BTreeMap<TransactionHash, TransactionDetails> = BTreeMap::new();
    let mut contract_modules: BTreeMap<ModuleRef, ContractModuleDetails> = BTreeMap::new();
    let mut contract_instances: BTreeMap<ContractAddress, ContractInstanceDetails> =
        BTreeMap::new();
    let mut transaction_account_relations: BTreeSet<TransactionAccountRelation> = BTreeSet::new();
    let mut transaction_contract_relations: BTreeSet<TransactionContractRelation> = BTreeSet::new();

    let block_events = get_block_events(node, block_info.block_hash).await?;
    block_events
        .try_for_each(|be| {
            match be {
                BlockEvent::AccountCreation(address, details) => {
                    accounts.insert(address, details);
                }
                BlockEvent::AccountTransaction(
                    hash,
                    details,
                    affected_accounts,
                    affected_contracts,
                ) => {
                    account_transactions.insert(hash, details);

                    if !affected_accounts.is_empty() {
                        transaction_account_relations
                            .append(&mut BTreeSet::from_iter(affected_accounts.into_iter()));
                    }

                    if !affected_contracts.is_empty() {
                        transaction_contract_relations
                            .append(&mut BTreeSet::from_iter(affected_contracts.into_iter()));
                    }
                }
                BlockEvent::ContractModuleDeployment(module_ref, details) => {
                    contract_modules.insert(module_ref, details);
                }
                BlockEvent::ContractInstantiation(address, details) => {
                    contract_instances.insert(address, details);
                }
            };

            future::ok(())
        })
        .await?;

    update_db(
        db,
        (block_hash, &block_details),
        accounts,
        Some(account_transactions),
        Some(contract_modules),
        Some(contract_instances),
        Some(transaction_account_relations),
        Some(transaction_contract_relations),
    );

    Ok(())
}

/// Prints the state of the `db` given.
fn print_db(db: DB) {
    // Print blocks
    println!("{} blocks stored\n", &db.blocks.len());

    let get_block_time = |block_hash: BlockHash| {
        db.blocks
            .get(&block_hash)
            .expect("Entity with wrong reference to block")
            .block_time
    };

    // Print accounts
    let mut accounts: Vec<(AccountAddress, DateTime<Utc>, AccountDetails)> = db
        .accounts
        .into_iter()
        .map(|(address, details)| (address, get_block_time(details.block_hash), details))
        .collect();

    accounts.sort_by_key(|v| v.1);

    let account_strings: Vec<String> = accounts
        .into_iter()
        .map(|(address, block_time, details)| {
            format!("Account: {}, {}, {:?}", address, block_time, details)
        })
        .collect();
    println!(
        "{} accounts stored:\n{}\n",
        account_strings.len(),
        account_strings.join("\n")
    );

    // Print transactions
    let mut transactions: Vec<(TransactionHash, DateTime<Utc>, TransactionDetails)> = db
        .account_transactions
        .into_iter()
        .map(|(hash, details)| (hash, get_block_time(details.block_hash), details))
        .collect();

    transactions.sort_by_key(|v| v.1);

    let transaction_strings: Vec<String> = transactions
        .into_iter()
        .map(|(hash, block_time, details)| {
            format!("Transaction: {}, {}, {:?}", hash, block_time, details)
        })
        .collect();
    println!(
        "{} transactions stored:\n{}\n",
        transaction_strings.len(),
        transaction_strings.join("\n")
    );

    // Print contract modules
    let mut contract_modules: Vec<(ModuleRef, DateTime<Utc>, ContractModuleDetails)> = db
        .contract_modules
        .into_iter()
        .map(|(m_ref, details)| (m_ref, get_block_time(details.block_hash), details))
        .collect();

    contract_modules.sort_by_key(|v| v.1);

    let module_strings: Vec<String> = contract_modules
        .into_iter()
        .map(|(m_ref, block_time, details)| {
            format!("Contract module: {}, {}, {:?}", m_ref, block_time, details)
        })
        .collect();
    println!(
        "{} contract modules stored:\n{}\n",
        module_strings.len(),
        module_strings.join("\n")
    );

    // Print contract instances
    let mut contract_instances: Vec<(ContractAddress, DateTime<Utc>, ContractInstanceDetails)> = db
        .contract_instances
        .into_iter()
        .map(|(address, details)| (address, get_block_time(details.block_hash), details))
        .collect();

    contract_instances.sort_by_key(|v| v.1);

    let instance_strings: Vec<String> = contract_instances
        .into_iter()
        .map(|(address, block_time, details)| {
            format!(
                "Contract instance: {}, {}, {:?}",
                address, block_time, details
            )
        })
        .collect();
    println!(
        "{} contract instances stored:\n{}\n",
        instance_strings.len(),
        instance_strings.join("\n")
    );

    // Print transaction-account relations
    let tar_strings: Vec<String> = db
        .transaction_account_relations
        .into_iter()
        .map(|TransactionAccountRelation(account, transaction)| {
            format!(
                "Transaction-Account relation: {} - {}",
                transaction, account
            )
        })
        .collect();

    println!(
        "{} transaction-account relations stored:\n{}\n",
        tar_strings.len(),
        tar_strings.join("\n")
    );

    // Print transaction-contract relations
    let tcr_strings: Vec<String> = db
        .transaction_contract_relations
        .into_iter()
        .map(|TransactionContractRelation(contract, transaction)| {
            format!(
                "Transaction-Contract relation: {} - {}",
                transaction, contract
            )
        })
        .collect();

    println!(
        "{} transaction-contract relations stored:\n{}\n",
        tcr_strings.len(),
        tcr_strings.join("\n")
    );
}

/// Queries the node available at `Args.endpoint` from `from_height` for `Args.num_blocks` blocks. Inserts
/// results captured into the supplied `db`.
async fn use_node(db: &mut DB, from_height: AbsoluteBlockHeight) -> anyhow::Result<()> {
    let args = Args::parse();
    let endpoint = args.node;
    let blocks_to_process = from_height.height + args.num_blocks;

    println!("Using node {}\n", endpoint.uri());

    let mut node = Client::new(endpoint)
        .await
        .context("Could not connect to node.")?;

    let mut blocks_stream = node
        .get_finalized_blocks_from(from_height)
        .await
        .context("Error querying blocks")?;

    if from_height.height == 0 {
        if let Some(genesis_block) = blocks_stream.next().await {
            process_genesis_block(&mut node, genesis_block.block_hash, db).await?;
        }
    }

    for _ in from_height.height + 1..blocks_to_process {
        if let Some(block) = blocks_stream.next().await {
            process_block(&mut node, block.block_hash, db).await?;
        }
    }

    Ok(())
}

#[tokio::main]
async fn main() -> anyhow::Result<()> {
    let mut db = DB {
        blocks: HashMap::new(),
        accounts: HashMap::new(),
        account_transactions: HashMap::new(),
        contract_modules: HashMap::new(),
        contract_instances: HashMap::new(),
        transaction_account_relations: HashSet::new(),
        transaction_contract_relations: HashSet::new(),
    };

    let current_height = AbsoluteBlockHeight { height: 0 }; // TOOD: get this from actual DB
    use_node(&mut db, current_height)
        .await
        .context("Error happened while querying node.")?;

    print_db(db);

    Ok(())
}<|MERGE_RESOLUTION|>--- conflicted
+++ resolved
@@ -138,11 +138,7 @@
 /// `block_hash`
 fn account_details(
     block_hash: BlockHash,
-<<<<<<< HEAD
-    account_creation_details: Option<&AccountCreationDetails>,
-=======
-    account_creation_details: AccountCreationDetails,
->>>>>>> 268678a6
+    account_creation_details: &AccountCreationDetails,
 ) -> AccountDetails {
     let is_initial = match account_creation_details.credential_type {
         CredentialType::Initial { .. } => true,
@@ -287,7 +283,7 @@
             let address = act.address;
             let details = account_details(block_hash, act);
 
-            println!("ACCOUNT:\naddress: {}\ndetails: {:?}", address, &details); // Logger debug
+            println!("ACCOUNT:\naddress: {}\ndetails: {:?}", address, details); // Logger debug
 
             let block_event = BlockEvent::AccountCreation(address, details);
             events.push(block_event);
@@ -334,7 +330,7 @@
 /// current height stored in DB.
 fn update_db(
     db: &mut DB,
-    (block_hash, block_details): (BlockHash, &BlockDetails),
+    (block_hash, block_details): (BlockHash, BlockDetails),
     accounts: BTreeMap<AccountAddress, AccountDetails>,
     transactions: Option<BTreeMap<TransactionHash, TransactionDetails>>,
     contract_modules: Option<BTreeMap<ModuleRef, ContractModuleDetails>>,
@@ -342,7 +338,7 @@
     transaction_account_relations: Option<BTreeSet<TransactionAccountRelation>>,
     transaction_contract_relations: Option<BTreeSet<TransactionContractRelation>>,
 ) {
-    db.blocks.insert(block_hash, *block_details);
+    db.blocks.insert(block_hash, block_details);
     db.accounts.extend(accounts.into_iter());
     if let Some(ts) = transactions {
         db.account_transactions.extend(ts.into_iter());
@@ -382,7 +378,7 @@
     let genesis_accounts = accounts_in_block(node, block_hash).await?;
     update_db(
         db,
-        (block_hash, &block_details),
+        (block_hash, block_details),
         genesis_accounts,
         None,
         None,
@@ -458,7 +454,7 @@
 
     update_db(
         db,
-        (block_hash, &block_details),
+        (block_hash, block_details),
         accounts,
         Some(account_transactions),
         Some(contract_modules),
