--- conflicted
+++ resolved
@@ -6,19 +6,10 @@
 # See more keys and their definitions at https://doc.rust-lang.org/cargo/reference/manifest.html
 
 [dependencies]
-<<<<<<< HEAD
-anyhow = "1.0.68"
-chrono = "0.4.23"
-clap = { version = "4.0.32", features = ["derive"] }
-concordium-rust-sdk = { version = "*", path = "../deps/concordium-rust-sdk", features = ["postgres"] }
-futures = "0.3.25"
-tokio = { version = "1.23.1", features = ["rt-multi-thread"] }
-tonic = "0.8.3"
-=======
 anyhow = "1.0"
 chrono = "0.4"
 clap = { version = "4.0", features = ["derive"] }
 concordium-rust-sdk = { version = "*", path = "../deps/concordium-rust-sdk" }
 futures = "0.3"
 tokio = { version = "1.23", features = ["rt-multi-thread"] }
->>>>>>> dd2ac8fa
+tonic = "0.8"