--- conflicted
+++ resolved
@@ -17,12 +17,8 @@
 tokio-util.workspace = true
 prometheus-client.workspace = true
 tracing.workspace = true
-<<<<<<< HEAD
-tracing-subscriber = { version = "0.3", features = ["env-filter"] }
 
 [[bin]]
 name = "credential-verification-service"
 path = "src/bin/service.rs"
-=======
-tracing-subscriber.workspace = true
->>>>>>> 4b747dac
+tracing-subscriber.workspace = true