--- conflicted
+++ resolved
@@ -3,11 +3,7 @@
 use concordium_rust_sdk::v2::generated;
 use reqwest::StatusCode;
 
-<<<<<<< HEAD
 /// Test create verification request
-=======
-/// Test create verificaiton request
->>>>>>> ee78f39e
 #[tokio::test]
 async fn test_create_verification_request() {
     let handle = server::start_server();
