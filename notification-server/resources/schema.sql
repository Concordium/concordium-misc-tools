--- conflicted
+++ resolved
@@ -1,12 +1,7 @@
 -- accounts created.
 CREATE TABLE IF NOT EXISTS account_device_mapping (
   id SERIAL8 PRIMARY KEY,
-<<<<<<< HEAD
-  address VARCHAR NOT NULL UNIQUE,
-  device_id VARCHAR NOT NULL UNIQUE
-=======
   address BYTEA NOT NULL,
   device_id VARCHAR NOT NULL,
   UNIQUE (address, device_id)
->>>>>>> 480d8f22
 );