<<<<<<< HEAD
use crate::models::NotificationInformation;
=======
>>>>>>> b21cf3c5
use concordium_rust_sdk::{
    cis2,
    cis2::Event,
    types,
    types::{
        AccountTransactionEffects, Address, Address::Account,
        BlockItemSummaryDetails::AccountTransaction, ContractTraceElement,
    },
};
use futures::{Stream, StreamExt};
use num_bigint::BigInt;
use std::fmt::Debug;

fn convert<T: Into<BigInt>>(
    address: Address,
    amount: T,
    is_positive: bool,
) -> Option<NotificationInformation> {
    let mut amount: BigInt = amount.into();
    if !is_positive {
        amount = -amount;
    }

    match address {
        Account(address) => Some(NotificationInformation::new(address, amount)),
        _ => None,
    }
}

fn get_cis2_events_addresses(effects: &AccountTransactionEffects) -> Vec<NotificationInformation> {
    match &effects {
        AccountTransactionEffects::AccountTransfer { to, amount } => {
            vec![NotificationInformation::new(*to, amount.micro_ccd.into())]
        }
        AccountTransactionEffects::AccountTransferWithMemo { to, amount, .. } => {
            vec![NotificationInformation::new(*to, amount.micro_ccd.into())]
        }
        AccountTransactionEffects::ContractUpdateIssued { effects } => effects
            .iter()
            .flat_map(|effect| match effect {
                ContractTraceElement::Transferred { to, amount, .. } => {
                    vec![NotificationInformation::new(*to, amount.micro_ccd.into())]
                }
                ContractTraceElement::Updated { data } => data
                    .events
                    .iter()
                    .filter_map(|event| match cis2::Event::try_from(event) {
                        Ok(Event::Transfer { to, amount, .. }) => convert(to, amount.0, true),
                        Ok(Event::Mint { owner, amount, .. }) => convert(owner, amount.0, true),
                        Ok(Event::Burn { owner, amount, .. }) => convert(owner, amount.0, false),
                        _ => None,
                    })
                    .collect(),
                _ => vec![],
            })
            .collect(),
        AccountTransactionEffects::TransferredWithSchedule { to, amount } => {
            vec![NotificationInformation::new(
                *to,
                amount.iter().fold(BigInt::from(0), |acc, &(_, item)| {
                    acc + BigInt::from(item.micro_ccd)
                }),
            )]
        }
        AccountTransactionEffects::TransferredWithScheduleAndMemo { to, amount, .. } => {
            vec![NotificationInformation::new(
                *to,
                amount.iter().fold(BigInt::from(0), |acc, &(_, item)| {
                    acc + BigInt::from(item.micro_ccd)
                }),
            )]
        }
        _ => vec![],
    }
}

pub async fn process(
    transactions: impl Stream<Item = Result<types::BlockItemSummary, tonic::Status>>,
) -> Vec<NotificationInformation> {
    transactions
        .filter_map(|result| async move { result.ok() })
        .flat_map(|t| {
            futures::stream::iter(match t.details {
                AccountTransaction(ref account_transaction) => {
                    get_cis2_events_addresses(&account_transaction.effects)
                }
                _ => vec![],
            })
        })
        .collect::<Vec<NotificationInformation>>()
        .await
}

#[cfg(test)]
mod tests {
    use std::{fmt::Debug, str::FromStr};

    use concordium_rust_sdk::{
        base::{
            contracts_common::AccountAddress,
            elgamal::{Cipher, Message, PublicKey, SecretKey},
            hashes::HashBytes,
        },
        common::types::{Amount, Timestamp, TransactionTime},
        constants::EncryptedAmountsCurve,
        encrypted_transfers::types::EncryptedAmount,
        types::{
            hashes, AccountCreationDetails, AccountTransactionDetails, AccountTransactionEffects,
            BlockItemSummary, BlockItemSummaryDetails, CredentialRegistrationID, CredentialType,
            EncryptedSelfAmountAddedEvent, Energy, ExchangeRate, Memo, RejectReason,
            TransactionIndex, TransactionType, UpdateDetails, UpdatePayload,
        },
    };
    use futures::stream;
    use num_bigint::BigInt;
    use quickcheck::{Arbitrary, Gen};
    use quickcheck_macros::quickcheck;
    use rand::{random, thread_rng, Rng};
    use sha2::Digest;

    use crate::processor::{process, NotificationInformation};

    #[derive(Clone, Debug)]
    struct ArbitraryTransactionIndex(pub TransactionIndex);

    // Implement Arbitrary for the wrapper
    impl Arbitrary for ArbitraryTransactionIndex {
        fn arbitrary(g: &mut Gen) -> Self {
            let index = u64::arbitrary(g);
            ArbitraryTransactionIndex(TransactionIndex { index })
        }
    }

    #[derive(Clone, Debug)]
    struct ArbitraryEnergy(pub Energy);

    impl Arbitrary for ArbitraryEnergy {
        fn arbitrary(g: &mut Gen) -> Self {
            ArbitraryEnergy(Energy {
                energy: u64::arbitrary(g),
            })
        }
    }

    #[derive(Clone, Debug)]
    struct ArbitraryCredentialType(pub CredentialType);
    impl Arbitrary for ArbitraryCredentialType {
        fn arbitrary(g: &mut Gen) -> Self {
            ArbitraryCredentialType(
                *g.choose(&[CredentialType::Initial, CredentialType::Normal])
                    .unwrap(),
            )
        }
    }

    fn random_transaction_index() -> TransactionIndex { TransactionIndex { index: random() } }

    fn random_memo() -> Memo {
        let mut rng = thread_rng();
        let size: usize = rng.gen_range(0..=256);
        let bytes: Vec<u8> = (0..size).map(|_| rng.gen()).collect();

        Memo::try_from(bytes).expect("Generated memo exceeds the maximum size")
    }

    fn fixed_hash() -> hashes::TransactionHash {
        let mut hasher = sha2::Sha256::new();
        hasher.update(b"hello world");
        HashBytes::new(hasher.finalize().into())
    }

    const ACCOUNT_ADDRESS_SIZE: usize = 32;

    fn random_account_address() -> [u8; ACCOUNT_ADDRESS_SIZE] {
        let mut rng = rand::thread_rng();
        let mut address = [0u8; ACCOUNT_ADDRESS_SIZE];
        rng.fill(&mut address);
        address
    }

    /// Split the `ccd_amount` into `num_parts` and create a random release
    /// schedule timestamp for each of them. The parts are not of equal size and
    /// might even be of size 0.
    fn create_random_release_schedules_from_amount(
        mut amount: u64,
        max_elements: usize,
        g: &mut Gen,
    ) -> Vec<(Timestamp, Amount)> {
        let mut rng = thread_rng();
        let mut result = Vec::new();

        while amount > 0 && result.len() < max_elements {
            let part = rng.gen_range(0..=amount);
            result.push((u64::arbitrary(g).into(), Amount { micro_ccd: part }));
            amount -= part;
        }

        if amount > 0 {
            result.push((u64::arbitrary(g).into(), Amount { micro_ccd: amount }));
        }
        result
    }

    #[derive(Clone, Debug)]
    struct EmittingBlockItemSummaryPair(pub BlockItemSummary, pub NotificationInformation);

    impl Arbitrary for EmittingBlockItemSummaryPair {
        fn arbitrary(g: &mut Gen) -> Self {
            let amount = Amount {
                micro_ccd: u64::arbitrary(g),
            };
            let receiver_address = AccountAddress(random_account_address());

            let details = |effects| AccountTransactionDetails {
                cost: amount.clone(),
                effects,
                sender: receiver_address.clone(),
            };
            let effects = vec![
                AccountTransactionEffects::AccountTransfer {
                    amount: amount.clone(),
                    to:     receiver_address.clone(),
                },
                AccountTransactionEffects::AccountTransferWithMemo {
                    amount: amount.clone(),
                    to:     receiver_address.clone(),
                    memo:   random_memo(),
                },
                AccountTransactionEffects::TransferredWithSchedule {
                    to:     receiver_address.clone(),
                    amount: create_random_release_schedules_from_amount(
                        amount.clone().micro_ccd,
                        2,
                        g,
                    ),
                },
                AccountTransactionEffects::TransferredWithScheduleAndMemo {
                    to:     receiver_address.clone(),
                    amount: create_random_release_schedules_from_amount(
                        amount.clone().micro_ccd,
                        2,
                        g,
                    ),
                    memo:   random_memo(),
                },
            ];

            let effect = g.choose(&effects).unwrap().clone();

            let summary = BlockItemSummary {
                index:       random_transaction_index(),
                energy_cost: ArbitraryEnergy::arbitrary(g).0,
                hash:        fixed_hash(),
                details:     BlockItemSummaryDetails::AccountTransaction(details(effect.clone())),
            };

            let notification = NotificationInformation {
                address: receiver_address,
                amount:  BigInt::from(amount.micro_ccd),
            };

            EmittingBlockItemSummaryPair(summary, notification)
        }
    }

    #[derive(Clone, Debug)]
    struct SilentBlockItemSummary(pub BlockItemSummary);

    fn get_random_cipher() -> Cipher<EncryptedAmountsCurve> {
        let mut csprng = thread_rng();
        let sk: SecretKey<EncryptedAmountsCurve> = SecretKey::generate_all(&mut csprng);
        let pk = PublicKey::from(&sk);
        let m = Message::generate(&mut csprng);
        pk.encrypt(&mut csprng, &m)
    }

    impl Arbitrary for SilentBlockItemSummary {
        fn arbitrary(g: &mut Gen) -> Self {
            let amount = Amount {
                micro_ccd: u64::arbitrary(g),
            };
            let receiver_address = AccountAddress(random_account_address());

            let account_transaction_details = |effects| AccountTransactionDetails {
                cost: amount.clone(),
                effects,
                sender: receiver_address.clone(),
            };

            let silent_block_summaries = vec![
                BlockItemSummary {
                    index: random_transaction_index(),
                    energy_cost: ArbitraryEnergy::arbitrary(g).0,
                    hash: fixed_hash(),
                    details: BlockItemSummaryDetails::AccountCreation(AccountCreationDetails {
                        credential_type: ArbitraryCredentialType::arbitrary(g).0,
                        address: receiver_address,
                        reg_id: CredentialRegistrationID::from_str("8a3a87f3f38a7a507d1e85dc02a92b8bcaa859f5cf56accb3c1bc7c40e1789b4933875a38dd4c0646ca3e940a02c42d8").unwrap(),
                    }),
                },
                BlockItemSummary {
                    index: random_transaction_index(),
                    energy_cost: ArbitraryEnergy::arbitrary(g).0,
                    hash: fixed_hash(),
                    details: BlockItemSummaryDetails::Update(UpdateDetails {
                        effective_time: TransactionTime {
                            seconds: u64::arbitrary(g),
                        },
                        payload: UpdatePayload::EuroPerEnergy(ExchangeRate::new(7, 9).unwrap())
                    }),
                },
                BlockItemSummary {
                    index: random_transaction_index(),
                    energy_cost: ArbitraryEnergy::arbitrary(g).0,
                    hash: fixed_hash(),
                    details: BlockItemSummaryDetails::AccountTransaction(account_transaction_details(AccountTransactionEffects::None {
                        reject_reason: RejectReason::OutOfEnergy,
                        transaction_type: Some(TransactionType::Update),
                    })),
                },
                BlockItemSummary {
                    index: random_transaction_index(),
                    energy_cost: ArbitraryEnergy::arbitrary(g).0,
                    hash: fixed_hash(),
                    details: BlockItemSummaryDetails::AccountTransaction(account_transaction_details(AccountTransactionEffects::TransferredToEncrypted {
                        data: Box::new(EncryptedSelfAmountAddedEvent {
                            amount: amount.clone(),
                            account: receiver_address.clone(),
                            new_amount: EncryptedAmount {
                                encryptions: [get_random_cipher(), get_random_cipher()],
                            },
                        }),
                    })),
                }
            ];

            SilentBlockItemSummary(g.choose(&silent_block_summaries).unwrap().clone())
        }
    }
    #[derive(Clone, Debug)]
    enum BlockItemSummaryWrapper {
        Emitting(EmittingBlockItemSummaryPair),
        Silent(SilentBlockItemSummary),
    }

    impl Arbitrary for BlockItemSummaryWrapper {
        fn arbitrary(g: &mut Gen) -> Self {
            if bool::arbitrary(g) {
                BlockItemSummaryWrapper::Emitting(EmittingBlockItemSummaryPair::arbitrary(g))
            } else {
                BlockItemSummaryWrapper::Silent(SilentBlockItemSummary::arbitrary(g))
            }
        }
    }

    trait TestableBlockItemSummary {
        fn get_block_item_summary(&self) -> &BlockItemSummary;
        fn get_expected_notification(&self) -> Option<NotificationInformation>;
    }

    impl TestableBlockItemSummary for BlockItemSummaryWrapper {
        fn get_block_item_summary(&self) -> &BlockItemSummary {
            match self {
                BlockItemSummaryWrapper::Emitting(pair) => &pair.0,
                BlockItemSummaryWrapper::Silent(summary) => &summary.0,
            }
        }

        fn get_expected_notification(&self) -> Option<NotificationInformation> {
            match self {
                BlockItemSummaryWrapper::Emitting(pair) => Some(pair.1.clone()),
                BlockItemSummaryWrapper::Silent(_) => None,
            }
        }
    }

    #[quickcheck]
    fn test_random_block_item_summary(summaries: Vec<BlockItemSummaryWrapper>) -> bool {
        let summary_stream = stream::iter(
            summaries
                .clone()
                .into_iter()
                .map(|summary| Ok(summary.get_block_item_summary().clone()))
                .collect::<Vec<_>>(),
        );
        let runtime = tokio::runtime::Runtime::new().unwrap();
        let result = runtime.block_on(process(summary_stream));
        let expected: Vec<NotificationInformation> = summaries
            .into_iter()
            .filter_map(|summary| summary.get_expected_notification())
            .collect();
        result == expected
    }
}<|MERGE_RESOLUTION|>--- conflicted
+++ resolved
@@ -1,7 +1,4 @@
-<<<<<<< HEAD
 use crate::models::NotificationInformation;
-=======
->>>>>>> b21cf3c5
 use concordium_rust_sdk::{
     cis2,
     cis2::Event,
