--- conflicted
+++ resolved
@@ -1,3 +1,4 @@
+use std::path::PathBuf;
 use axum::{
     extract::{Json, Path, State},
     http::StatusCode,
@@ -11,6 +12,7 @@
 use std::sync::Arc;
 use tokio_postgres::Config;
 use tracing::{error, info};
+use notification_server::google_cloud::GoogleCloud;
 
 #[derive(Debug, Parser)]
 struct Args {
@@ -31,11 +33,17 @@
     /// Logging level of the application
     #[arg(long = "log-level", default_value_t = log::LevelFilter::Info)]
     log_level:      log::LevelFilter,
+    #[arg(
+        long = "google-application-credentials",
+        help = "Credentials used for verifying the device token.",
+        env = "NOTIFICATION_SERVER_GOOGLE_APPLICATION_CREDENTIALS_PATH"
+    )]
+    google_application_credentials_path: String,
 }
 
-#[derive(Clone)]
 struct AppState {
     db_connection: DatabaseConnection,
+    google_cloud: GoogleCloud,
 }
 
 const MAX_RESOURCES_LENGTH : usize = 1000;
@@ -56,6 +64,7 @@
             format!("Preferences or accounts exceed maximum length of {}", MAX_RESOURCES_LENGTH)
         ).into_response())?;
     }
+
     let decoded_accounts: Result<Vec<Vec<u8>>, Response> = subscription
         .accounts
         .iter()
@@ -69,13 +78,16 @@
             })
         })
         .collect();
-<<<<<<< HEAD
+    if state.google_cloud.validate_device_token(&device).await {
+        return Err((
+            StatusCode::BAD_REQUEST,
+            "Invalid device token",
+        )
+        .into_response());
+    }
 
-    db_connection
-=======
     state
         .db_connection
->>>>>>> 090b3e5b
         .prepared
         .upsert_subscription(decoded_accounts?, subscription.preferences, &device)
         .await
@@ -98,7 +110,8 @@
     tracing_subscriber::fmt::init();
 
     let app_state = Arc::new(AppState {
-        db_connection: DatabaseConnection::create(args.db_connection).await?
+        db_connection: DatabaseConnection::create(args.db_connection).await?,
+        google_cloud: GoogleCloud::new(PathBuf::from(args.google_application_credentials_path))?,
     });
 
     // TODO add authentication middleware
