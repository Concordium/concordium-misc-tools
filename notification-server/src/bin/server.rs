--- conflicted
+++ resolved
@@ -1,16 +1,10 @@
 use clap::Parser;
-<<<<<<< HEAD
 use deadpool_postgres::{Manager, ManagerConfig, Pool, RecyclingMethod};
+use dotenv::dotenv;
 use log::info;
 use serde::Deserialize;
 use tokio_postgres::{Config, NoTls};
-use warp::http::StatusCode;
-use warp::{Filter, Reply};
-=======
-use dotenv::dotenv;
-use serde::Deserialize;
 use warp::{http::StatusCode, Filter, Reply};
->>>>>>> a98a4cec
 
 #[derive(Debug, Parser)]
 struct Args {
@@ -35,7 +29,6 @@
     device_mapping: Device,
     pool: Pool
 ) -> Result<impl Reply, warp::Rejection> {
-<<<<<<< HEAD
     info!("Creating device: {} for account {}", account, device_mapping.device_id);
         let query = "
         INSERT INTO account_device_mapping (address, device_id)
@@ -46,12 +39,6 @@
     let db_client = pool.get().await.unwrap();
     db_client.execute(query, &[&account, &device_mapping.device_id])
         .await.unwrap();
-=======
-    println!(
-        "Upserting account {} with device id {}",
-        account, device_mapping.device_id
-    );
->>>>>>> a98a4cec
     Ok(StatusCode::OK)
 }
 
