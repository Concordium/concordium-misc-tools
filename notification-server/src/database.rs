use crate::models::device::{Device, Preference};
use concordium_rust_sdk::{
    base::hashes::BlockHash, common::types::AccountAddress, types::AbsoluteBlockHeight,
};
use deadpool_postgres::{GenericClient, Manager, ManagerConfig, Pool, PoolError, RecyclingMethod};
use lazy_static::lazy_static;
use log::error;
use std::{
    collections::{HashMap, HashSet},
    vec::IntoIter,
};
use thiserror::Error;
use tokio_postgres::{error::SqlState, types::ToSql, NoTls};

#[derive(Debug, Error)]
pub enum Error {
    #[error("Unrecoverable connection issue: {0}")]
    DatabaseConnection(#[from] tokio_postgres::Error),
    #[error("Unrecoverable pool issue: {0}")]
    PoolError(#[from] PoolError),
    #[error(
        "Failed inserting block with hash {0} because one with height of {1} has already been \
         inserted"
    )]
    ConstraintViolation(BlockHash, AbsoluteBlockHeight),
}

#[derive(Clone, Debug)]
<<<<<<< HEAD
pub struct PreparedStatements {
    get_devices_from_account: tokio_postgres::Statement,
    delete_device:            tokio_postgres::Statement,
    upsert_device:            tokio_postgres::Statement,
    get_latest_block_height:  tokio_postgres::Statement,
    insert_block:             tokio_postgres::Statement,
    pool:                     Pool,
}

impl PreparedStatements {
    async fn new(pool: Pool) -> anyhow::Result<Self> {
        let mut client = pool.get().await.context("Failed to get client")?;
        let transaction = client
            .transaction()
            .await
            .context("Failed to start a transaction")?;
        let get_devices_from_account = transaction
            .prepare(
                "SELECT device_id, preferences FROM account_device_mapping WHERE address = $1 \
                 LIMIT 1000",
            )
            .await
            .context("Failed to create account device mapping")?;
        let upsert_device = transaction
            .prepare(
                "INSERT INTO account_device_mapping (address, device_id, preferences) VALUES ($1, \
                 $2, $3) ON CONFLICT (address, device_id) DO UPDATE SET preferences = \
                 EXCLUDED.preferences;",
            )
            .await
            .context("Failed to create account device mapping")?;
        let delete_device = transaction
            .prepare(
                "DELETE FROM account_device_mapping WHERE device_id = $1;",
            )
            .await
            .context("Failed to create delete device")?;
        let get_latest_block_height = transaction
            .prepare(
=======
pub struct DatabaseConnection(Pool);

impl DatabaseConnection {
    pub async fn create(config: tokio_postgres::config::Config) -> anyhow::Result<Self> {
        let mgr_config = ManagerConfig {
            recycling_method: RecyclingMethod::Fast,
        };
        let mgr = Manager::from_config(config, NoTls, mgr_config);
        let pool = Pool::builder(mgr)
            .max_size(16)
            .build()
            .expect("Failed to create pool");
        Ok(DatabaseConnection(pool))
    }

    pub async fn get_processed_block_height(&self) -> Result<Option<AbsoluteBlockHeight>, Error> {
        let client = self.0.get().await.map_err(Into::<Error>::into)?;
        let stmt = client
            .prepare_cached(
>>>>>>> 84263e0f
                "SELECT blocks.height FROM blocks WHERE blocks.id = (SELECT MAX(blocks.id) FROM \
                 blocks);",
            )
            .await
<<<<<<< HEAD
            .context("Failed to create get latest block height")?;
        let insert_block = transaction
            .prepare("INSERT INTO blocks (hash, height) VALUES ($1, $2);")
            .await
            .context("Failed to create insert block")?;
        transaction
            .commit()
            .await
            .context("Failed to commit transaction")?;
        Ok(PreparedStatements {
            get_devices_from_account,
            delete_device,
            upsert_device,
            get_latest_block_height,
            insert_block,
            pool,
        })
    }

    pub async fn get_processed_block_height(&self) -> Result<Option<AbsoluteBlockHeight>, Error> {
        let client = self.pool.get().await.map_err(Into::<Error>::into)?;
        let row = client.query_opt(&self.get_latest_block_height, &[]).await?;
=======
            .map_err(Into::<Error>::into)?;
        let row = client.query_opt(&stmt, &[]).await?;
>>>>>>> 84263e0f
        row.map(|row| row.try_get::<_, i64>(0).map(|raw| (raw as u64).into()))
            .transpose()
            .map_err(Into::into)
    }

    pub async fn get_devices_from_account(
        &self,
        account_address: &AccountAddress,
    ) -> Result<Vec<Device>, Error> {
        let client = self.0.get().await.map_err(Into::<Error>::into)?;
        let stmt = client
            .prepare_cached(
                "SELECT device_id, preferences FROM account_device_mapping WHERE address = $1 \
                 LIMIT 1000",
            )
            .await
            .map_err(Into::<Error>::into)?;
        let params: &[&(dyn ToSql + Sync)] = &[&account_address.0.as_ref()];
        let rows = client
            .query(&stmt, params)
            .await
            .map_err(Into::<Error>::into)?;
        rows.iter()
            .map(|row| {
                let device_token = row.try_get::<_, String>(0)?;
                let preferences = bitmask_to_preferences(row.try_get::<_, i32>(1)?);
                Ok(Device::new(preferences, device_token))
            })
            .collect::<Result<Vec<Device>, _>>()
    }

    pub async fn remove_subscription(
        &self,
        device_token: &str,
    ) -> Result<(), Error> {
        let mut client = self.pool.get().await.map_err(Into::<Error>::into)?;
        Ok(())
    }

    pub async fn upsert_subscription(
        &self,
        account_address: Vec<AccountAddress>,
        preferences: Vec<Preference>,
        device_token: &str,
    ) -> Result<(), Error> {
        let mut client = self.0.get().await.map_err(Into::<Error>::into)?;
        let stmt = client
            .prepare_cached(
                "INSERT INTO account_device_mapping (address, device_id, preferences) VALUES ($1, \
                 $2, $3) ON CONFLICT (address, device_id) DO UPDATE SET preferences = \
                 EXCLUDED.preferences;",
            )
            .await
            .map_err(Into::<Error>::into)?;
        let preferences_mask = preferences_to_bitmask(preferences.into_iter());
        let transaction = client.transaction().await?;
        for account in account_address {
            let params: &[&(dyn ToSql + Sync)] =
                &[&account.0.as_ref(), &device_token, &preferences_mask];
            if let Err(e) = transaction.execute(&stmt, params).await {
                let _ = transaction.rollback().await;
                return Err(e.into());
            }
        }
        transaction.commit().await.map_err(Into::into)
    }

    pub async fn insert_block(
        &self,
        hash: &BlockHash,
        height: &AbsoluteBlockHeight,
    ) -> Result<(), Error> {
        let client = self.0.get().await.map_err(Into::<Error>::into)?;
        let stmt = client
            .prepare_cached("INSERT INTO blocks (hash, height) VALUES ($1, $2);")
            .await
            .map_err(Into::<Error>::into)?;
        let params: &[&(dyn ToSql + Sync); 2] = &[&hash.as_ref(), &(height.height as i64)];
        client.execute(&stmt, params).await.map_or_else(
            |err| {
                if let Some(db_err) = err.as_db_error() {
                    if db_err.code() == &SqlState::UNIQUE_VIOLATION {
                        return Err(Error::ConstraintViolation(*hash, *height));
                    }
                };
                Err(Error::DatabaseConnection(err))
            },
            |_| Ok(()),
        )
    }
}

lazy_static! {
    static ref PREFERENCE_MAP: HashMap<Preference, i32> = vec![
        (Preference::CIS2Transaction, 1),
        (Preference::CCDTransaction, 2),
    ]
    .into_iter()
    .collect();
}

pub fn preferences_to_bitmask(preferences: IntoIter<Preference>) -> i32 {
    let unique_preferences: HashSet<Preference> = preferences.into_iter().collect();
    unique_preferences
        .iter()
        .fold(0, |acc, &pref| acc | PREFERENCE_MAP[&pref])
}

pub fn bitmask_to_preferences(bitmask: i32) -> HashSet<Preference> {
    PREFERENCE_MAP
        .iter()
        .filter_map(|(&key, &value)| {
            if bitmask & value != 0 {
                Some(key)
            } else {
                None
            }
        })
        .collect()
}

#[cfg(test)]
mod tests {
    use super::*;
    use crate::models::device::Preference::{CCDTransaction, CIS2Transaction};
    use dotenv::dotenv;
    use enum_iterator::all;
    use serial_test::serial;
    use std::{collections::HashSet, env, fs, path::Path, str::FromStr};
    use tokio_postgres::Client;

    #[test]
    fn test_preference_map_coverage_and_uniqueness() {
        let expected_variants = all::<Preference>().collect::<HashSet<_>>();
        for variant in &expected_variants {
            assert!(
                PREFERENCE_MAP.contains_key(variant),
                "PREFERENCE_MAP is missing the variant {:?}",
                variant
            );
        }

        let indices = PREFERENCE_MAP.values().cloned().collect::<HashSet<_>>();
        assert_eq!(
            indices.len(),
            PREFERENCE_MAP.len(),
            "Indices in PREFERENCE_MAP are not unique."
        );

        assert_eq!(
            PREFERENCE_MAP.len(),
            expected_variants.len(),
            "PREFERENCE_MAP does not match the number of variants in Preference enum"
        );
    }

    #[test]
    fn test_preferences_to_bitmask_and_back() {
        let preferences = vec![CIS2Transaction, CCDTransaction];
        let bitmask = preferences_to_bitmask(preferences.clone().into_iter());

        let decoded_preferences = bitmask_to_preferences(bitmask);
        let expected_preferences_set = HashSet::from_iter(preferences);
        let decoded_preferences_set = decoded_preferences;

        assert_eq!(decoded_preferences_set, expected_preferences_set);
    }

    #[test]
    fn test_single_preference_to_bitmask_and_back() {
        let preferences = vec![CIS2Transaction];
        let bitmask = preferences_to_bitmask(preferences.clone().into_iter());
        assert_eq!(bitmask, PREFERENCE_MAP[&CIS2Transaction]);

        let decoded_preferences = bitmask_to_preferences(bitmask);
        assert_eq!(
            decoded_preferences,
            HashSet::from_iter(preferences.into_iter())
        );

        let preferences2 = vec![CCDTransaction];
        let bitmask2 = preferences_to_bitmask(preferences2.clone().into_iter());
        assert_eq!(bitmask2, PREFERENCE_MAP[&CCDTransaction]);

        let decoded_preferences2 = bitmask_to_preferences(bitmask2);
        assert_eq!(
            decoded_preferences2,
            HashSet::from_iter(preferences2.into_iter())
        );
    }

    #[test]
    fn test_no_preference() {
        let preferences = vec![];
        let bitmask = preferences_to_bitmask(preferences.into_iter());
        assert_eq!(bitmask, 0); // No preferences set

        let decoded_preferences = bitmask_to_preferences(bitmask);
        assert!(
            decoded_preferences.is_empty(),
            "No preferences should be decoded from a bitmask of 0."
        );
    }

    async fn drop_all_tables(client: &Client) -> Result<(), tokio_postgres::Error> {
        let rows = client
            .query(
                "SELECT tablename FROM pg_tables WHERE schemaname = current_schema()",
                &[],
            )
            .await?;

        for row in rows {
            let table_name: &str = row.get(0);
            client
                .batch_execute(&format!("DROP TABLE IF EXISTS {} CASCADE;", table_name))
                .await?;
        }
        Ok(())
    }

    async fn create_sql(client: &Client) -> Result<(), tokio_postgres::Error> {
        let sql_directory = Path::new("resources");
        for entry in fs::read_dir(sql_directory).expect("Failed to read SQL directory") {
            let entry = entry.expect("Failed to read directory entry");
            let path = entry.path();
            if path.extension().and_then(|ext| ext.to_str()) == Some("sql") {
                let sql = fs::read_to_string(&path).expect("Unable to read SQL file");
                client.batch_execute(&sql).await?;
            }
        }
        Ok(())
    }

    async fn setup_database() -> anyhow::Result<DatabaseConnection> {
        dotenv().ok();
        let config = env::var("NOTIFICATION_SERVER_DB_CONNECTION")
            .unwrap()
            .parse()
            .unwrap();
        let db_connection = DatabaseConnection::create(config).await?;

        let client = db_connection.0.get().await?;
        drop_all_tables(&client).await?;
        create_sql(&client).await?;

        Ok(db_connection)
    }

    #[tokio::test]
    #[serial]
    async fn test_get_devices_from_account() {
        let db_connection = setup_database().await.unwrap();
        let account_address =
            AccountAddress::from_str("4FmiTW2L2AccyR9VjzsnpWFSAcohXWf7Vf797i36y526mqiEcp").unwrap();
        let device = "device-1";
        db_connection
            .upsert_subscription(
                vec![account_address],
                vec![Preference::CIS2Transaction],
                device,
            )
            .await
            .unwrap();
        let devices = db_connection
            .get_devices_from_account(&account_address)
            .await
            .unwrap();

        let expected_devices = vec![Device::new(
            HashSet::from_iter(vec![Preference::CIS2Transaction].into_iter()),
            device.to_string(),
        )];
        assert_eq!(devices, expected_devices);
    }

    #[tokio::test]
    #[serial]
    async fn test_multiple_upsert_subscriptions() {
        let db_connection = setup_database().await.unwrap();
        let account_address =
            AccountAddress::from_str("4FmiTW2L2AccyR9VjzsnpWFSAcohXWf7Vf797i36y526mqiEcp").unwrap();
        let device = "device-1";
        db_connection
            .upsert_subscription(vec![account_address], vec![CIS2Transaction], device)
            .await
            .unwrap();
        db_connection
            .upsert_subscription(
                vec![account_address],
                vec![CIS2Transaction, CCDTransaction],
                device,
            )
            .await
            .unwrap();
        let devices = db_connection
            .get_devices_from_account(&account_address)
            .await
            .unwrap();

        assert_eq!(devices, vec![Device::new(
            HashSet::from_iter(vec![CIS2Transaction, CCDTransaction].into_iter()),
            device.to_string()
        )]);

        db_connection
            .upsert_subscription(vec![account_address], vec![], device)
            .await
            .unwrap();
        let devices = db_connection
            .get_devices_from_account(&account_address)
            .await
            .unwrap();
        assert_eq!(devices, vec![Device::new(
            HashSet::from_iter(vec![].into_iter()),
            device.to_string()
        )]);
    }

    #[tokio::test]
    #[serial]
    async fn test_insert_block() {
        let db_connection = setup_database().await.unwrap();

        let hash = BlockHash::new([0; 32]); // Example block hash
        let height = AbsoluteBlockHeight::from(1);

        db_connection.insert_block(&hash, &height).await.unwrap();

        let latest_height = db_connection.get_processed_block_height().await.unwrap();
        assert_eq!(latest_height, Some(height));

        let hash = BlockHash::new([1; 32]); // Example block hash
        let height = AbsoluteBlockHeight::from(2);

        db_connection.insert_block(&hash, &height).await.unwrap();
        let latest_height = db_connection.get_processed_block_height().await.unwrap();
        assert_eq!(latest_height.unwrap().height, 2);
    }

    #[tokio::test]
    #[serial]
    async fn test_insert_block_duplicate_hash() {
        let db_connection = setup_database().await.unwrap();

        let expected_hash = [2; 32];
        let expected_height = AbsoluteBlockHeight::from(1);

        db_connection
            .insert_block(
                &BlockHash::new(expected_hash),
                &AbsoluteBlockHeight::from(2),
            )
            .await
            .unwrap();

        if db_connection
            .insert_block(&BlockHash::new(expected_hash), &expected_height)
            .await
            .is_err()
        {
            panic!("Expected ok result");
        }
    }

    #[tokio::test]
    #[serial]
    async fn test_insert_block_duplicate_height() {
        let db_connection = setup_database().await.unwrap();

        let expected_hash = [1; 32];
        let expected_height = AbsoluteBlockHeight::from(1);

        db_connection
            .insert_block(&BlockHash::new([0; 32]), &expected_height)
            .await
            .unwrap();

        match db_connection
            .insert_block(&BlockHash::new(expected_hash), &expected_height)
            .await
        {
            Err(Error::ConstraintViolation(ref hash, ref height)) => {
                assert_eq!(expected_hash, hash.bytes);
                assert_eq!(expected_height.height, height.height);
            }
            _ => panic!("Expected ConstraintViolation error"),
        }
    }
}<|MERGE_RESOLUTION|>--- conflicted
+++ resolved
@@ -9,6 +9,7 @@
     collections::{HashMap, HashSet},
     vec::IntoIter,
 };
+use anyhow::Context;
 use thiserror::Error;
 use tokio_postgres::{error::SqlState, types::ToSql, NoTls};
 
@@ -26,47 +27,6 @@
 }
 
 #[derive(Clone, Debug)]
-<<<<<<< HEAD
-pub struct PreparedStatements {
-    get_devices_from_account: tokio_postgres::Statement,
-    delete_device:            tokio_postgres::Statement,
-    upsert_device:            tokio_postgres::Statement,
-    get_latest_block_height:  tokio_postgres::Statement,
-    insert_block:             tokio_postgres::Statement,
-    pool:                     Pool,
-}
-
-impl PreparedStatements {
-    async fn new(pool: Pool) -> anyhow::Result<Self> {
-        let mut client = pool.get().await.context("Failed to get client")?;
-        let transaction = client
-            .transaction()
-            .await
-            .context("Failed to start a transaction")?;
-        let get_devices_from_account = transaction
-            .prepare(
-                "SELECT device_id, preferences FROM account_device_mapping WHERE address = $1 \
-                 LIMIT 1000",
-            )
-            .await
-            .context("Failed to create account device mapping")?;
-        let upsert_device = transaction
-            .prepare(
-                "INSERT INTO account_device_mapping (address, device_id, preferences) VALUES ($1, \
-                 $2, $3) ON CONFLICT (address, device_id) DO UPDATE SET preferences = \
-                 EXCLUDED.preferences;",
-            )
-            .await
-            .context("Failed to create account device mapping")?;
-        let delete_device = transaction
-            .prepare(
-                "DELETE FROM account_device_mapping WHERE device_id = $1;",
-            )
-            .await
-            .context("Failed to create delete device")?;
-        let get_latest_block_height = transaction
-            .prepare(
-=======
 pub struct DatabaseConnection(Pool);
 
 impl DatabaseConnection {
@@ -86,38 +46,12 @@
         let client = self.0.get().await.map_err(Into::<Error>::into)?;
         let stmt = client
             .prepare_cached(
->>>>>>> 84263e0f
                 "SELECT blocks.height FROM blocks WHERE blocks.id = (SELECT MAX(blocks.id) FROM \
                  blocks);",
             )
             .await
-<<<<<<< HEAD
-            .context("Failed to create get latest block height")?;
-        let insert_block = transaction
-            .prepare("INSERT INTO blocks (hash, height) VALUES ($1, $2);")
-            .await
-            .context("Failed to create insert block")?;
-        transaction
-            .commit()
-            .await
-            .context("Failed to commit transaction")?;
-        Ok(PreparedStatements {
-            get_devices_from_account,
-            delete_device,
-            upsert_device,
-            get_latest_block_height,
-            insert_block,
-            pool,
-        })
-    }
-
-    pub async fn get_processed_block_height(&self) -> Result<Option<AbsoluteBlockHeight>, Error> {
-        let client = self.pool.get().await.map_err(Into::<Error>::into)?;
-        let row = client.query_opt(&self.get_latest_block_height, &[]).await?;
-=======
             .map_err(Into::<Error>::into)?;
         let row = client.query_opt(&stmt, &[]).await?;
->>>>>>> 84263e0f
         row.map(|row| row.try_get::<_, i64>(0).map(|raw| (raw as u64).into()))
             .transpose()
             .map_err(Into::into)
@@ -153,7 +87,7 @@
         &self,
         device_token: &str,
     ) -> Result<(), Error> {
-        let mut client = self.pool.get().await.map_err(Into::<Error>::into)?;
+        let mut client = self.0.get().await.map_err(Into::<Error>::into)?;
         Ok(())
     }
 
